import os
import subprocess
import logging
import time
import shutil
import atexit
import sys
import platform
import requests
import tarfile
import re

class IPFSManager:
    """
    Manages the lifecycle of a local IPFS daemon.
    - Downloads the latest pre-compiled IPFS binary if it's missing.
    - Starts and stops the daemon.
    - Ensures the daemon is terminated on script exit.
    """
    def __init__(self, console, repo_path="./.ipfs_repo", bin_path="./bin/ipfs"):
        self.console = console
        self.repo_path = os.path.abspath(repo_path)
        self.bin_path = os.path.abspath(bin_path)
        self.bin_dir = os.path.dirname(self.bin_path)
        self.log_file = "ipfs.log"
        self.daemon_process = None
        self.dist_url = "https://dist.ipfs.tech"

        # Ensure the daemon is cleaned up on exit
        atexit.register(self.stop_daemon)

    def _run_command(self, command, cwd=None, env=None):
        """A helper to run shell commands and log their output."""
        try:
            process = subprocess.Popen(
                command,
                stdout=subprocess.PIPE,
                stderr=subprocess.PIPE,
                text=True,
                cwd=cwd,
                env=env
            )
            stdout, stderr = process.communicate()
            if process.returncode != 0:
                logging.error(f"Command '{' '.join(command)}' failed with code {process.returncode}")
                logging.error(f"STDOUT: {stdout}")
                logging.error(f"STDERR: {stderr}")
                return False, stderr
            return True, stdout
        except Exception as e:
            logging.error(f"Exception running command '{' '.join(command)}': {e}")
            return False, str(e)

    def _is_go_version_sufficient(self, min_version="1.22"):
        """Checks if the installed Go version is sufficient."""
        if not shutil.which("go"):
            self.console.print("[yellow]Go is not installed.[/yellow]")
            return False

        success, output = self._run_command(["go", "version"])
        if not success:
            self.console.print("[yellow]Could not determine Go version.[/yellow]")
            return False

        match = re.search(r"go version go(\d+\.\d+(\.\d+)?)", output)
        if not match:
            self.console.print(f"[yellow]Could not parse Go version from output: {output}[/yellow]")
            return False

        installed_version = match.group(1)
        self.console.print(f"Found Go version: {installed_version}")

        # Simple version comparison by splitting into components
        try:
            min_parts = [int(p) for p in min_version.split('.')]
            installed_parts = [int(p) for p in installed_version.split('.')]
            return installed_parts >= min_parts
        except ValueError:
            self.console.print(f"[yellow]Could not compare Go versions ('{installed_version}' vs '{min_version}'). Assuming insufficient.[/yellow]")
            return False

    def _install_go(self):
        """Downloads and installs a recent version of Go."""
        self.console.print("[cyan]Installing a recent version of Go...[/cyan]")
        GO_VERSION = "1.22.5"

        # Determine architecture
        machine_arch = platform.machine()
        if machine_arch == "x86_64":
            go_arch = "amd64"
        elif machine_arch == "aarch64":
            go_arch = "arm64"
        else:
            self.console.print(f"[bold red]Unsupported architecture for Go installation: {machine_arch}[/bold red]")
            return False

        GO_URL = f"https://go.dev/dl/go{GO_VERSION}.linux-{go_arch}.tar.gz"
        GO_TARBALL = os.path.basename(GO_URL)

        # Download
        self.console.print(f"Downloading Go from {GO_URL}...")
        try:
            response = requests.get(GO_URL, stream=True, timeout=300)
            response.raise_for_status()
            with open(GO_TARBALL, "wb") as f:
                for chunk in response.iter_content(chunk_size=8192):
                    f.write(chunk)
        except requests.exceptions.RequestException as e:
            self.console.print(f"[bold red]Failed to download Go: {e}[/bold red]")
<<<<<<< HEAD
            return False

        # Install
        self.console.print("[cyan]Installing Go... (requires sudo)[/cyan]")
        self._run_command(["sudo", "rm", "-rf", "/usr/local/go"])
        success, output = self._run_command(["sudo", "tar", "-C", "/usr/local", "-xzf", GO_TARBALL])

        # Clean up tarball
        os.remove(GO_TARBALL)

        if not success:
            self.console.print(f"[bold red]Failed to extract Go tarball: {output}[/bold red]")
            return False

=======
            return False

        # Install
        self.console.print("[cyan]Installing Go... (requires sudo)[/cyan]")
        self._run_command(["sudo", "rm", "-rf", "/usr/local/go"])
        success, output = self._run_command(["sudo", "tar", "-C", "/usr/local", "-xzf", GO_TARBALL])

        # Clean up tarball
        os.remove(GO_TARBALL)

        if not success:
            self.console.print(f"[bold red]Failed to extract Go tarball: {output}[/bold red]")
            return False

>>>>>>> 40ff378b
        # Set environment PATH for this process and any subprocesses
        go_bin_path = "/usr/local/go/bin"
        os.environ["PATH"] = f"{go_bin_path}:{os.environ.get('PATH', '')}"
        self.console.print(f"[green]Go installed and PATH configured for this session.[/green]")

        # Verify installation
        success, output = self._run_command(["go", "version"])
        if success:
            self.console.print(f"[green]Go version check successful: {output.strip()}[/green]")
            return True
        else:
            self.console.print(f"[bold red]Go version check failed after installation.[/bold red]")
            return False

    def _install_dependencies(self):
        """Checks for and installs required build dependencies (git, make, go)."""
        if platform.system() != "Linux":
            self.console.print("[bold red]Automatic dependency installation is only supported on Linux.[/bold red]")
            # Check for manual installations
            if not all(shutil.which(dep) for dep in ["git", "make", "go"]):
                self.console.print("[bold red]Please install git, make, and go and try again.[/bold red]")
                return False
            return True

        # --- Install git and make using apt ---
        apt_deps = {"git": "git", "make": "make"}
        missing_apt_deps = [pkg for dep, pkg in apt_deps.items() if not shutil.which(dep)]

        if missing_apt_deps:
            self.console.print(f"[yellow]Missing apt dependencies: {', '.join(missing_apt_deps)}. Attempting installation...[/yellow]")
            try:
                self.console.print("[cyan]Running 'apt-get update'...[/cyan]")
                update_success, update_output = self._run_command(["sudo", "apt-get", "update", "-y"])
                if not update_success:
                    # Don't fail hard on update error, sometimes it's noisy
                    self.console.print(f"[yellow]Warning: 'apt-get update' failed. Proceeding with install anyway...\n{update_output}[/yellow]")

                self.console.print(f"[cyan]Installing packages: {', '.join(missing_apt_deps)}...[/cyan]")
                install_command = ["sudo", "apt-get", "install", "-y"] + missing_apt_deps
                install_success, install_output = self._run_command(install_command)

                if not install_success:
                    self.console.print(f"[bold red]Failed to install apt dependencies. Error:\n{install_output}[/bold red]")
                    return False

                # Verify installation
                if any(not shutil.which(dep) for dep in apt_deps if dep in missing_apt_deps):
                     self.console.print(f"[bold red]Verification failed for apt packages.[/bold red]")
                     return False

            except Exception as e:
                self.console.print(f"[bold red]An error occurred during apt dependency installation: {e}[/bold red]")
                return False
        else:
            self.console.print("[green]Build dependencies 'git' and 'make' are already installed.[/green]")

        # --- Check and install Go ---
        if not self._is_go_version_sufficient():
            self.console.print("[yellow]Go version is insufficient or Go is not installed. Installing a recent version...[/yellow]")
            if not self._install_go():
                self.console.print("[bold red]Failed to install Go.[/bold red]")
                return False
        else:
            self.console.print("[green]Sufficient Go version is already installed.[/green]")

        self.console.print("[green]All build dependencies are satisfied.[/green]")
        return True

    def _install_ipfs_from_source(self):
        """Clones the Kubo repository and compiles it from source."""
        self.console.print("[cyan]Installing IPFS by compiling from source...[/cyan]")

        if not self._install_dependencies():
            return False

        # 2. Clone the Kubo repository
        kubo_source_dir = os.path.abspath("./kubo_source")
        if os.path.exists(kubo_source_dir):
            self.console.print(f"[yellow]Kubo source directory already exists at {kubo_source_dir}. Removing it.[/yellow]")
            shutil.rmtree(kubo_source_dir)

        self.console.print("[cyan]Cloning Kubo repository...[/cyan]")
        success, output = self._run_command(["git", "clone", "https://github.com/ipfs/kubo.git", kubo_source_dir])
        if not success:
            self.console.print(f"[bold red]Failed to clone Kubo repository. Error:\n{output}[/bold red]")
            return False

        # 3. Compile
        self.console.print("[cyan]Compiling Kubo... (This may take a while)[/cyan]")
        success, output = self._run_command(["make", "build"], cwd=kubo_source_dir)
        if not success:
            self.console.print(f"[bold red]Failed to compile Kubo. Error:\n{output}[/bold red]")
            return False

        # 4. Move the binary
        compiled_binary_path = os.path.join(kubo_source_dir, "cmd", "ipfs", "ipfs")
        if not os.path.exists(compiled_binary_path):
            self.console.print(f"[bold red]Compiled binary not found at {compiled_binary_path}[/bold red]")
            return False

        os.makedirs(self.bin_dir, exist_ok=True)
        if os.path.exists(self.bin_path):
            os.remove(self.bin_path)
        shutil.move(compiled_binary_path, self.bin_path)

        os.chmod(self.bin_path, 0o755)

        shutil.rmtree(kubo_source_dir)

        self.console.print(f"[green]IPFS binary compiled and installed successfully to {self.bin_path}[/green]")
        return True

    def _install_ipfs(self):
        """Installs IPFS by compiling it from source."""
        return self._install_ipfs_from_source()

    def start_daemon(self):
        """Initializes the repo and starts the IPFS daemon."""
        if not os.path.exists(self.bin_path):
            self.console.print("[bold red]IPFS binary not found. Cannot start daemon.[/bold red]")
            return False

        # Set the IPFS_PATH environment variable for the daemon process
        env = os.environ.copy()
        env['IPFS_PATH'] = self.repo_path

        # 1. Initialize the IPFS repository if it doesn't exist
        if not os.path.exists(os.path.join(self.repo_path, "config")):
            self.console.print(f"[cyan]Initializing IPFS repository at {self.repo_path}...[/cyan]")
            success, output = self._run_command([self.bin_path, "init"], env=env)
            if not success:
                self.console.print(f"[bold red]Failed to initialize IPFS repository. Error:\n{output}[/bold red]")
                return False

        # Configure ports to non-default values to avoid conflicts
        self.console.print("[cyan]Configuring IPFS API and Gateway ports to avoid conflicts...[/cyan]")
        self._run_command([self.bin_path, "config", "Addresses.API", "/ip4/127.0.0.1/tcp/5002"], env=env)
        self._run_command([self.bin_path, "config", "Addresses.Gateway", "/ip4/127.0.0.1/tcp/8888"], env=env)


        # 2. Start the daemon
        self.console.print("[cyan]Starting IPFS daemon in the background...[/cyan]")
        try:
            with open(self.log_file, 'w') as log:
                # We use the absolute path to the binary to avoid PATH issues.
                self.daemon_process = subprocess.Popen(
                    [self.bin_path, "daemon", "--enable-pubsub-experiment"],
                    env=env,
                    stdout=log,
                    stderr=subprocess.STDOUT
                )

            # Wait a few seconds to see if it starts correctly
            time.sleep(5)
            if self.daemon_process.poll() is not None:
                 self.console.print(f"[bold red]IPFS daemon failed to start. Check {self.log_file} for details.[/bold red]")
                 return False

            self.console.print(f"[green]IPFS daemon started successfully. PID: {self.daemon_process.pid}[/green]")
            logging.info(f"IPFS daemon started with PID {self.daemon_process.pid}")
            return True
        except Exception as e:
            self.console.print(f"[bold red]An exception occurred while starting the IPFS daemon: {e}[/bold red]")
            logging.error(f"Exception starting IPFS daemon: {e}")
            return False

    def stop_daemon(self):
        """Stops the IPFS daemon process if it's running."""
        if self.daemon_process and self.daemon_process.poll() is None:
            self.console.print(f"[cyan]Stopping IPFS daemon (PID: {self.daemon_process.pid})...[/cyan]")
            self.daemon_process.terminate()
            try:
                self.daemon_process.wait(timeout=10)
                self.console.print("[green]IPFS daemon stopped gracefully.[/green]")
                logging.info("IPFS daemon stopped gracefully.")
            except subprocess.TimeoutExpired:
                self.console.print("[yellow]IPFS daemon did not terminate gracefully. Forcing shutdown...[/yellow]")
                self.daemon_process.kill()
                logging.warning("IPFS daemon was killed.")
        self.daemon_process = None

    def setup(self):
        """
        The main public method to set up and start the IPFS daemon.
        Orchestrates the checking, installation, and running of the daemon.
        """
        self.console.print("[bold magenta]=== IPFS Self-Management Initialized ===[/bold magenta]")
        if not os.path.exists(self.bin_path):
            self.console.print("[yellow]IPFS binary not found. Proceeding with installation.[/yellow]")
            if not self._install_ipfs():
                self.console.print("[bold red]FATAL: IPFS installation failed. IPFS features will be disabled.[/bold red]")
                return False
        else:
            self.console.print("[green]IPFS binary found. Skipping installation.[/green]")

        if not self.start_daemon():
            self.console.print("[bold red]FATAL: Could not start the IPFS daemon. IPFS features will be disabled.[/bold red]")
            return False

        self.console.print("[bold green]=== IPFS Setup Complete and Daemon Running ===[/bold green]")
        return True<|MERGE_RESOLUTION|>--- conflicted
+++ resolved
@@ -107,7 +107,6 @@
                     f.write(chunk)
         except requests.exceptions.RequestException as e:
             self.console.print(f"[bold red]Failed to download Go: {e}[/bold red]")
-<<<<<<< HEAD
             return False
 
         # Install
@@ -122,22 +121,6 @@
             self.console.print(f"[bold red]Failed to extract Go tarball: {output}[/bold red]")
             return False
 
-=======
-            return False
-
-        # Install
-        self.console.print("[cyan]Installing Go... (requires sudo)[/cyan]")
-        self._run_command(["sudo", "rm", "-rf", "/usr/local/go"])
-        success, output = self._run_command(["sudo", "tar", "-C", "/usr/local", "-xzf", GO_TARBALL])
-
-        # Clean up tarball
-        os.remove(GO_TARBALL)
-
-        if not success:
-            self.console.print(f"[bold red]Failed to extract Go tarball: {output}[/bold red]")
-            return False
-
->>>>>>> 40ff378b
         # Set environment PATH for this process and any subprocesses
         go_bin_path = "/usr/local/go/bin"
         os.environ["PATH"] = f"{go_bin_path}:{os.environ.get('PATH', '')}"
