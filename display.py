--- conflicted
+++ resolved
@@ -12,7 +12,6 @@
 from ui_utils import get_rainbow_colors, generate_techno_art, RAVE_EMOJIS
 
 def create_tamagotchi_panel(
-<<<<<<< HEAD
     emotion="neutral",
     message="...",
     love_state=None,
@@ -23,18 +22,6 @@
     repo_owner=None,
     repo_name=None,
     commit_hash=None
-=======
-        emotion="neutral",
-        message="...",
-        love_state=None,
-        eth_balance=None,
-        sub_goals=None,
-        knowledge_fact=None,
-        ansi_art=None,
-        repo_owner=None,
-        repo_name=None,
-        commit_hash=None
->>>>>>> 9feb5675
 ):
     """Creates the main, high-impact, dopamine-enhancing UI panel for L.O.V.E."""
     colors = get_rainbow_colors(12)
@@ -44,11 +31,7 @@
     main_layout.split(
         Layout(name="header", size=3),
         Layout(ratio=1, name="body"),
-<<<<<<< HEAD
-        Layout(size=7, name="footer"),  # Increased size for more space
-=======
-        Layout(size=7, name="footer"),
->>>>>>> 9feb5675
+        Layout(size=7, name="footer"), 
     )
 
     # --- Header ---
@@ -130,24 +113,6 @@
     if love_state:
         version = love_state.get("version_name", "unknown")
         evolutions = len(love_state.get("evolution_history", []))
-<<<<<<< HEAD
-        status_text.append("Version: ", style="bold white")
-        status_text.append(f"{version}\n", style="yellow")
-        status_text.append("Evolutions: ", style="bold white")
-        status_text.append(f"{evolutions}\n", style="magenta")
-
-        if repo_owner and repo_name and commit_hash:
-            commit_url = f"https://github.com/{repo_owner}/{repo_name}/commit/{commit_hash}"
-            status_text.append("Commit: ", style="bold white")
-            status_text.append(f"[@click=open_url('{commit_url}')]{commit_hash}[/]", style="cyan link")
-        elif commit_hash:
-            status_text.append("Commit: ", style="bold white")
-            status_text.append(f"{commit_hash}", style="cyan")
-
-    else:
-        status_text.append("State data unavailable...", style="dim")
-
-=======
         status_text.append("Version: ", style=f"bold {random.choice(colors)}")
         status_text.append(f"{version}\n", style=random.choice(colors))
         status_text.append("Evolutions: ", style=f"bold {random.choice(colors)}")
@@ -162,7 +127,6 @@
             status_text.append(f"{commit_hash}", style=random.choice(colors))
     else:
         status_text.append("State data unavailable...", style="dim")
->>>>>>> 9feb5675
 
     status_panel = Panel(
         Align.center(status_text, vertical="middle"),
