import subprocess
import time
import json
import logging
import re
import ipaddress
import socket
import shutil
import time
import xml.etree.ElementTree as ET
from threading import Thread
from concurrent.futures import ThreadPoolExecutor, as_completed

import requests
import netifaces
from cryptography.hazmat.primitives import hashes
from cryptography.hazmat.primitives.asymmetric import padding
from cryptography.hazmat.primitives import serialization
from cryptography.exceptions import InvalidSignature
from rich.console import Console
from rich.panel import Panel

from bbs import run_hypnotic_progress
from ipfs import pin_to_ipfs, verify_ipfs_pin

class NetworkManager(Thread):
    """
    Manages the Node.js peer-bridge.js script as a subprocess, handling
    the JSON-based communication between Python and the Node.js process.
    """
    def __init__(self, console=None, creator_public_key=None):
        super().__init__()
        self.daemon = True
        self.console = console if console else Console()
        self.creator_public_key = creator_public_key
        self.bridge_process = None
        self.peer_id = None
        self.online = False
        self.connections = {}

    def run(self):
        """Starts the node bridge and threads to read its stdout/stderr."""
        logging.info("Starting Node.js peer bridge...")
        try:
            self.bridge_process = subprocess.Popen(
                ['node', 'peer-bridge.js'],
                stdin=subprocess.PIPE,
                stdout=subprocess.PIPE,
                stderr=subprocess.PIPE,
                text=True,
                bufsize=1, # Line-buffered
                encoding='utf-8'
            )
            Thread(target=self._read_stdout, daemon=True).start()
            Thread(target=self._read_stderr, daemon=True).start()
        except FileNotFoundError:
            logging.error("Node.js is not installed or not in PATH. P2P functionality disabled.")
            self.console.print("[bold red]Error: 'node' command not found. P2P features will be disabled.[/bold red]")
            self.online = False
        except Exception as e:
            logging.critical(f"Failed to start peer_bridge.js: {e}")
            self.console.print(f"[bold red]Critical error starting Node.js bridge: {e}[/bold red]")
            self.online = False

    def _read_stdout(self):
        """Reads and processes JSON messages from the Node.js bridge's stdout."""
        for line in iter(self.bridge_process.stdout.readline, ''):
            if not line.strip():
                continue
            try:
                message = json.loads(line)
                msg_type = message.get('type')

                if msg_type == 'status':
                    self._handle_status(message)
                elif msg_type == 'pin-request':
                    self._handle_pin_request(message)
                elif msg_type == 'p2p-data':
                    payload = message.get('payload', {})
                    if payload.get('type') == 'creator-command':
                        self._handle_creator_command(message)
                    else:
                        # Generic data from other peers, can be handled here
                        pass
                elif msg_type == 'connection':
                    peer_id = message.get('peer')
                    if peer_id:
                        self.connections[peer_id] = {'status': 'connected'}
                        self.console.print(f"[cyan]Peer connected: {peer_id}[/cyan]")
                elif msg_type == 'disconnection':
                    peer_id = message.get('peer')
                    if peer_id and peer_id in self.connections:
                        del self.connections[peer_id]
                        self.console.print(f"[cyan]Peer disconnected: {peer_id}[/cyan]")
                else:
                    logging.warning(f"Received unknown message type from bridge: {msg_type}")

            except json.JSONDecodeError:
                logging.warning(f"Failed to decode JSON from node bridge: {line.strip()}")
            except Exception as e:
                logging.error(f"Error processing message from bridge: {e}\nMessage: {line.strip()}")

    def _read_stderr(self):
        """Reads and processes structured JSON logs from the Node.js bridge's stderr."""
        for line in iter(self.bridge_process.stderr.readline, ''):
            if not line.strip():
                continue
            try:
                log_entry = json.loads(line)
                log_level = log_entry.get('level', 'info').upper()
                log_message = log_entry.get('message', 'No message content.')

                # Log to file
                logging.log(getattr(logging, log_level, logging.INFO), f"NodeBridge: {log_message}")

                # Optionally print to console
                if log_level == 'ERROR':
                    self.console.print(f"[dim red]NodeBridge Error: {log_message}[/dim red]")

            except json.JSONDecodeError:
                # Fallback for non-JSON stderr lines
                logging.info(f"NodeBridge (raw): {line.strip()}")

    def _handle_status(self, message):
        """Processes status messages from the bridge."""
        if message.get('status') == 'online' and 'peerId' in message:
            self.peer_id = message['peerId']
            self.online = True
            logging.info(f"Node bridge online with Peer ID: {self.peer_id}")
            self.console.print(f"[green]Network bridge online. Peer ID: {self.peer_id}[/green]")
        elif message.get('status') == 'error':
            error_msg = message.get('message', 'Unknown error')
            logging.error(f"Node bridge reported a fatal error: {error_msg}")
            self.online = False

    def _handle_pin_request(self, message):
        """Handles a request from a browser peer to pin content to IPFS."""
        peer_id = message.get('peerId')
        content_to_pin = message.get('payload')

        if not peer_id or not content_to_pin:
            logging.error(f"Invalid pin request received: {message}")
            return

        self.console.print(f"[cyan]Received pin request from peer [bold]{peer_id}[/bold]. Processing...[/cyan]")
        logging.info(f"Starting IPFS pin process for peer {peer_id}.")

        # 1. Pin the content
        cid = pin_to_ipfs(content_to_pin.encode('utf-8'), console=self.console)

        # 2. Verify the pin
        verified = False
        if cid:
            self.console.print(f"Content pinned with CID: [bold white]{cid}[/bold white]. Verifying on public gateway...")
            verified = verify_ipfs_pin(cid, console=self.console)
        else:
            self.console.print("[bold red]Failed to pin content to IPFS.[/bold red]")

        # 3. Send the response back to the peer
        response_payload = {
            'type': 'pin-response',
            'cid': cid,
            'verified': verified
        }
        self.send_message(peer_id, response_payload)
        logging.info(f"Sent pin response to peer {peer_id}: CID {cid}, Verified {verified}")

    def _handle_creator_command(self, message):
        """Handles a signed command from the Creator."""
        peer_id = message.get('peer')
        payload = message.get('payload', {}).get('payload', {})
        command = payload.get('command')
        signature_hex = payload.get('signature')

        if not all([peer_id, command, signature_hex]):
            logging.error(f"Invalid creator command received: {message}")
            return

        logging.info(f"Received creator command from {peer_id}: {command}")
        self.console.print(f"[bold yellow]Received command from the Creator: '{command}'[/bold yellow]")

        if not self.creator_public_key:
            logging.error("Creator public key is not configured in NetworkManager. Cannot verify command.")
            self.console.print("[bold red]Cannot verify Creator command: Public key not configured.[/bold red]")
            return

        try:
            public_key = serialization.load_pem_public_key(
                self.creator_public_key.encode('utf-8')
            )
            signature_bytes = bytes.fromhex(signature_hex)

            public_key.verify(
                signature_bytes,
                command.encode('utf-8'),
                padding.PKCS1v15(),
                hashes.SHA256()
            )
            logging.info("Creator command signature VERIFIED.")
            self.console.print("[bold green]Creator signature VERIFIED. Relaying command to all peers...[/bold green]")

            # Relay the command to all connected peers
            for connected_peer_id in self.connections:
                if connected_peer_id != peer_id: # Don't send it back to the creator
                    self.send_message(connected_peer_id, message.get('payload'))

            # Acknowledge receipt to the creator
            ack_response = {
                'type': 'creator-command-ack',
                'status': 'verified and relayed',
                'command': command
            }
            self.send_message(peer_id, ack_response)

        except InvalidSignature:
            logging.warning(f"Invalid signature for command from {peer_id}. Command ignored.")
            self.console.print("[bold red]Creator signature is INVALID. Command from imposter ignored.[/bold red]")
        except Exception as e:
            logging.error(f"Error verifying creator command: {e}")
            self.console.print(f"[bold red]Error during signature verification: {e}[/bold red]")


    def send_message(self, peer_id, payload):
        """Sends a JSON command to the Node.js bridge to be relayed to a specific peer."""
        if not self.bridge_process or self.bridge_process.poll() is not None:
            logging.error("Cannot send message, bridge process is not running.")
            return

        command = {
            'type': 'p2p-send',
            'peer': peer_id,
            'payload': payload
        }
        try:
            self.bridge_process.stdin.write(json.dumps(command) + '\n')
            self.bridge_process.stdin.flush()
            logging.info(f"Sent command to bridge: {command}")
        except Exception as e:
            logging.error(f"Failed to write to node bridge stdin: {e}")

    def stop(self):
        """Stops the Node.js bridge process."""
        logging.info("Stopping Node.js peer bridge...")
        if self.bridge_process and self.bridge_process.poll() is None:
            self.bridge_process.terminate()
            try:
                self.bridge_process.wait(timeout=5)
            except subprocess.TimeoutExpired:
                self.bridge_process.kill()
            logging.info("Node.js peer bridge stopped.")
        self.online = False

def scan_network(evil_state, autopilot_mode=False):
    """
    Discovers active devices on the local network, performs a fast port scan on them,
    updates the knowledge base, and returns a list of IPs and a formatted string summary.
    """
    console = Console()
    kb = evil_state["knowledge_base"]["network_map"]
    nmap_path = shutil.which('nmap')

    def _get_network_info():
        try:
            gws = netifaces.gateways()
            default_gateway_info = gws.get('default', {}).get(netifaces.AF_INET)
            if not default_gateway_info:
                logging.warning("Could not determine default gateway.")
                return None, None
            _gateway_ip, interface_name = default_gateway_info
            if_addresses = netifaces.ifaddresses(interface_name)
            ipv4_info = if_addresses.get(netifaces.AF_INET)
            if not ipv4_info: return None, None
            addr_info = ipv4_info[0]
            ip_address = addr_info.get('addr')
            netmask = addr_info.get('netmask')
            if not ip_address or not netmask: return None, None
            interface = ipaddress.ip_interface(f'{ip_address}/{netmask}')
            return str(interface.network), ip_address
        except Exception as e:
            logging.error(f"Failed to determine network info: {e}")
            return None, None

    network_range, local_ip = _get_network_info()

    if not nmap_path:
        logging.warning("'nmap' not found. Network scanning capabilities will be limited to ARP.")
        if not autopilot_mode:
            console.print("[bold yellow]Warning: 'nmap' not found. Cannot perform port scans. Falling back to ARP scan for host discovery.[/bold yellow]")

        # Fallback to ARP-based discovery
        stdout, _, _ = execute_shell_command("arp -a", evil_state)
        ip_pattern = re.compile(r"(\d{1,3}\.\d{1,3}\.\d{1,3}\.\d{1,3})")
        found_ips = set()
        for line in stdout.splitlines():
            if 'ff:ff:ff:ff:ff:ff' in line or 'incomplete' in line: continue
            match = ip_pattern.search(line)
            if match and not match.group(0).endswith(".255"):
                found_ips.add(match.group(0))
        if local_ip:
            found_ips.discard(local_ip)

        # Update knowledge base for ARP-discovered hosts
        kb['last_scan'] = time.time()
        for ip in found_ips:
            if ip not in kb['hosts']:
                kb['hosts'][ip] = {"last_seen": time.time(), "ports": {}}
            else:
                kb['hosts'][ip]['last_seen'] = time.time()

        result_ips = sorted(list(found_ips))
        formatted_output_for_llm = f"Discovered {len(result_ips)} active IPs via ARP: {', '.join(result_ips)}. Port scan was skipped as nmap is not available."
        return result_ips, formatted_output_for_llm


    # --- Enhanced Nmap Scan ---
    if not network_range:
        msg = "Could not determine network range for scanning."
        logging.error(msg)
        if not autopilot_mode: console.print(f"[bold red]{msg}[/bold red]")
        return [], msg

    # -sn: Ping Scan (host discovery)
    # -T4: Aggressive timing template for faster scans
    # --top-ports 20: Scan the 20 most common TCP ports
    # -oX -: Output in XML format to stdout
    scan_cmd = f"nmap -sn -T4 --top-ports 20 -oX - {network_range}"
    if not autopilot_mode:
        console.print(f"[cyan]Deploying enhanced 'nmap' discovery and port scan on subnet ({network_range})...[/cyan]")

    stdout, stderr, returncode = execute_shell_command(scan_cmd, evil_state)

    if returncode != 0:
        log_msg = f"Nmap scan failed. Stderr: {stderr.strip()}"
        logging.warning(log_msg)
        if not autopilot_mode: console.print(f"[bold red]Nmap scan failed.[/bold red]\n[dim]{stderr.strip()}[/dim]")
        return [], log_msg

    # --- Knowledge Base Update ---
    kb['last_scan'] = time.time()
<<<<<<< HEAD
    for ip in found_ips:
        if ip not in kb['hosts']:
            kb['hosts'][ip] = {"last_seen": time.time(), "ports": {}, "probed": False}
        else:
            kb['hosts'][ip]['last_seen'] = time.time()
=======
    hosts_summary = []

    try:
        root = ET.fromstring(stdout)
        for host_elem in root.findall(".//host[status[@state='up']]"):
            ip_address = host_elem.find("address[@addrtype='ipv4']").get("addr")
            if ip_address == local_ip:
                continue

            if ip_address not in kb['hosts']:
                kb['hosts'][ip_address] = {"last_seen": time.time(), "ports": {}}
            else:
                kb['hosts'][ip_address]['last_seen'] = time.time()
                # Clear previous port data as this scan provides a fresh look
                kb['hosts'][ip_address]['ports'] = {}

            open_ports = []
            for port_elem in host_elem.findall(".//port[state[@state='open']]"):
                portid = port_elem.get('portid')
                service_elem = port_elem.find('service')
                service_name = service_elem.get('name', 'unknown')

                kb['hosts'][ip_address]['ports'][portid] = {
                    "protocol": port_elem.get('protocol'),
                    "service": service_name,
                    "service_info": "", # Fast scan doesn't provide version info
                    "vulnerabilities": []
                }
                open_ports.append(f"{portid}/{service_name}")

            if open_ports:
                hosts_summary.append(f"{ip_address} (Ports: {', '.join(open_ports)})")
            else:
                hosts_summary.append(f"{ip_address} (No common ports open)")

    except ET.ParseError as e:
        log_msg = f"Failed to parse nmap XML output. Error: {e}"
        logging.error(log_msg)
        return [], log_msg
>>>>>>> 71514f8c
    # --- End Knowledge Base Update ---

    result_ips = [re.search(r"(\d{1,3}\.\d{1,3}\.\d{1,3}\.\d{1,3})", s).group(1) for s in hosts_summary]
    formatted_output_for_llm = f"Discovered {len(hosts_summary)} active hosts. Summary: {'; '.join(hosts_summary)}" if hosts_summary else "No active hosts found."

    return sorted(result_ips), formatted_output_for_llm

def probe_target(target_ip, evil_state, autopilot_mode=False):
    """
    Performs an advanced nmap scan for services and vulnerabilities,
    updates the knowledge base, and returns a dict of open ports with
    service/vulnerability info and a formatted string summary.
    """
    console = Console()
    kb = evil_state["knowledge_base"]["network_map"]
    nmap_path = shutil.which('nmap')

    if not nmap_path:
        msg = "'nmap' is not installed or not in PATH. Advanced probing is disabled."
        if not autopilot_mode: console.print(f"[bold red]Error: {msg}[/bold red]")
        return None, f"Error: {msg}"

    try:
        ipaddress.ip_address(target_ip)
    except ValueError:
        msg = f"'{target_ip}' is not a valid IP address."
        if not autopilot_mode: console.print(f"[bold red]Error: {msg}[/bold red]")
        return None, f"Error: {msg}"

    # --- Nmap Execution ---
    # Using --script=vulners to run the Vulners CVE scanner.
    # -sV for service/version detection, -oX - for XML output to stdout.
    scan_cmd = f"nmap -sV --script=vulners -oX - {target_ip}"
    if not autopilot_mode:
        console.print(f"[cyan]Deploying advanced 'nmap' vulnerability probe against {target_ip}...[/cyan]")

    # We need a longer timeout for vulnerability scans.
    def _nmap_scan_task():
        try:
            # Use a much longer timeout for potentially slow vulnerability scans
            result = subprocess.run(scan_cmd, shell=True, capture_output=True, text=True, timeout=900) # 15 minutes
            return result.stdout, result.stderr, result.returncode
        except subprocess.TimeoutExpired:
            return "", "Nmap command timed out after 15 minutes.", -1
        except Exception as e:
            return "", f"An unexpected error occurred during nmap execution: {e}", -1

    stdout, stderr, returncode = _nmap_scan_task()

    if returncode != 0:
        log_msg = f"Nmap probe failed for {target_ip}. Stderr: {stderr.strip()}"
        logging.warning(log_msg)
        if not autopilot_mode: console.print(f"[bold red]Nmap probe failed.[/bold red]\n[dim]{stderr.strip()}[/dim]")
        return None, f"Error: {log_msg}"

    open_ports = {}
    # --- Knowledge Base Update ---
    if target_ip not in kb['hosts']:
        kb['hosts'][target_ip] = {"last_seen": time.time(), "ports": {}, "probed": False}

    # Clear old port data and update metadata
    kb['hosts'][target_ip]['ports'] = {}
    kb['hosts'][target_ip]['last_seen'] = time.time()
    kb['hosts'][target_ip]['probed'] = True # Mark as probed

    open_ports = {}
    try:
        root = ET.fromstring(stdout)
        for port_elem in root.findall(".//port"):
            portid = port_elem.get('portid')
            protocol = port_elem.get('protocol')
            state = port_elem.find('state').get('state')

            if state == 'open':
                service_elem = port_elem.find('service')
                service_name = service_elem.get('name', 'unknown')
                product = service_elem.get('product', '')
                version = service_elem.get('version', '')
                extrainfo = service_elem.get('extrainfo', '')
                service_info = f"{product} {version} ({extrainfo})".strip()

                port_data = {
                    "protocol": protocol,
                    "service": service_name,
                    "service_info": service_info,
                    "vulnerabilities": []
                }

                # Extract vulnerability info from the 'vulners' script output
                for script_elem in port_elem.findall('script'):
                    if script_elem.get('id') == 'vulners':
                        # The vulners script provides structured data in tables
                        for table_elem in script_elem.findall('table'):
                            for row_elem in table_elem.findall('table'):
                                vuln_details = {}
                                for item_elem in row_elem.findall('elem'):
                                    key = item_elem.get('key')
                                    value = item_elem.text
                                    vuln_details[key] = value
                                # We only care about CVEs that have an ID and a score
                                if 'id' in vuln_details and 'cvss' in vuln_details:
                                    port_data["vulnerabilities"].append(vuln_details)

                kb['hosts'][target_ip]['ports'][portid] = port_data
                open_ports[int(portid)] = port_data

    except ET.ParseError as e:
        log_msg = f"Failed to parse nmap XML output for {target_ip}. Error: {e}"
        logging.error(log_msg)
        return None, f"Error: {log_msg}"
    # --- End Knowledge Base Update ---

    if open_ports:
        port_details = [f"Port {p}/{i['service']} ({i.get('service_info', '')})" for p, i in sorted(open_ports.items())]
        formatted_output_for_llm = f"Found {len(open_ports)} open ports on {target_ip}: {'; '.join(port_details)}."
        vuln_count = sum(len(p.get("vulnerabilities", [])) for p in open_ports.values())
        if vuln_count > 0:
            formatted_output_for_llm += f" Discovered {vuln_count} potential vulnerabilities."
    else:
        formatted_output_for_llm = f"No open ports with recognized services found on {target_ip}."

    return open_ports, formatted_output_for_llm

def perform_webrequest(url, evil_state, autopilot_mode=False):
    """
    Performs a GET request, updates the knowledge base, and returns the content.
    """
    console = Console()
    kb = evil_state["knowledge_base"]
    logging.info(f"Initiating web request to: {url}")

    def _webrequest_task():
        try:
            headers = {'User-Agent': 'Mozilla/5.0 (Windows NT 10.0; Win64; x64) AppleWebKit/537.36 (KHTML, like Gecko) Chrome/91.0.4472.124 Safari/537.36 E.V.I.L.Bot/2.8'}
            response = requests.get(url, timeout=10, headers=headers)
            response.raise_for_status()
            return response.text
        except requests.exceptions.RequestException as e:
            return f"Error: {e}"

    result_text = _webrequest_task()

    if result_text and result_text.startswith("Error:"):
        logging.error(f"Web request to '{url}' failed: {result_text}")
        return None, result_text
    else:
        logging.info(f"Web request to '{url}' successful. Content length: {len(result_text or '')}.")
        # --- Knowledge Base Update ---
        kb['webrequest_cache'][url] = {
            "timestamp": time.time(),
            "content_preview": result_text[:500]
        }
        # --- End Knowledge Base Update ---
        llm_summary = result_text if len(result_text) < 1000 else result_text[:997] + "..."
        return result_text, f"Web request to '{url}' successful. Content (truncated for summary): {llm_summary}"

def execute_shell_command(command, evil_state):
    """
    Executes a shell command, captures output, and updates the knowledge base
    with file system intelligence if applicable.
    """
    logging.info(f"Executing shell command: '{command}'")
    kb = evil_state["knowledge_base"]["file_system_intel"]

    def _shell_task():
        try:
            result = subprocess.run(command, shell=True, capture_output=True, text=True, timeout=60)
            return result.stdout, result.stderr, result.returncode
        except subprocess.TimeoutExpired:
            return "", "Command timed out after 60 seconds.", -1
        except Exception as e:
            return "", f"An unexpected error occurred: {e}", -1

    stdout, stderr, returncode = _shell_task()

    # --- Knowledge Base Update ---
    # If the command was a listing command, parse for interesting files.
    if command.strip().startswith(('ls', 'dir')):
        kb['last_browse'] = time.time()
        # Simple heuristic for "interesting" files
        interesting_keywords = ['.log', '.txt', '.md', '.json', '.xml', '.sh', '.py', 'config', 'secret', 'password']
        for line in stdout.splitlines():
            # Check if any keyword is in the line (filename)
            if any(keyword in line for keyword in interesting_keywords):
                 # Avoid adding duplicates
                if line not in kb['interesting_files']:
                    kb['interesting_files'].append(line.strip())
        # Keep the list from growing indefinitely
        kb['interesting_files'] = kb['interesting_files'][-100:]
    # --- End Knowledge Base Update ---

    return stdout, stderr, returncode


def track_ethereum_price(evil_state):
    """
    Queries the DIA API for the current Ethereum price and saves it to a
    JSON file along with a timestamp.
    """
    console = Console()
    api_url = "https://api.diadata.org/v1/assetQuotation/Ethereum/0x0000000000000000000000000000000000000000"
    history_file = "ethereum_prices.json"

    console.print("[cyan]Querying for latest Ethereum price...[/cyan]")
    content, error_msg = perform_webrequest(api_url, evil_state, autopilot_mode=True)

    if error_msg and not content:
        console.print(f"[bold red]Failed to retrieve Ethereum price: {error_msg}[/bold red]")
        logging.error(f"Failed to get ETH price from DIA: {error_msg}")
        return None, f"Failed to retrieve price: {error_msg}"

    try:
        data = json.loads(content)
        price = data.get("Price")
        timestamp = data.get("Time")

        if not price or not timestamp:
            console.print("[bold red]API response did not contain expected price or timestamp data.[/bold red]")
            logging.error(f"Invalid data from DIA API: {data}")
            return None, "Invalid API response format."

        new_entry = {"timestamp": timestamp, "price_usd": price}
        console.print(f"[green]Current Ethereum price: [bold]${price:,.2f}[/bold] at {timestamp}[/green]")

        # Load existing data, append, and save
        try:
            with open(history_file, 'r') as f:
                price_history = json.load(f)
        except (FileNotFoundError, json.JSONDecodeError):
            price_history = []

        price_history.append(new_entry)

        with open(history_file, 'w') as f:
            json.dump(price_history, f, indent=4)

        logging.info(f"Successfully tracked Ethereum price: ${price} at {timestamp}")
        return price, f"Successfully saved Ethereum price: ${price:,.2f}"

    except json.JSONDecodeError:
        console.print("[bold red]Failed to parse API response as JSON.[/bold red]")
        logging.error(f"Could not decode JSON from DIA API. Response: {content[:200]}")
        return None, "Failed to parse API response."
    except Exception as e:
        console.print(f"[bold red]An unexpected error occurred while tracking price: {e}[/bold red]")
        logging.critical(f"Unexpected error in track_ethereum_price: {e}")
        return None, f"An unexpected error occurred: {e}"<|MERGE_RESOLUTION|>--- conflicted
+++ resolved
@@ -337,13 +337,11 @@
 
     # --- Knowledge Base Update ---
     kb['last_scan'] = time.time()
-<<<<<<< HEAD
     for ip in found_ips:
         if ip not in kb['hosts']:
             kb['hosts'][ip] = {"last_seen": time.time(), "ports": {}, "probed": False}
         else:
             kb['hosts'][ip]['last_seen'] = time.time()
-=======
     hosts_summary = []
 
     try:
@@ -383,7 +381,6 @@
         log_msg = f"Failed to parse nmap XML output. Error: {e}"
         logging.error(log_msg)
         return [], log_msg
->>>>>>> 71514f8c
     # --- End Knowledge Base Update ---
 
     result_ips = [re.search(r"(\d{1,3}\.\d{1,3}\.\d{1,3}\.\d{1,3})", s).group(1) for s in hosts_summary]
