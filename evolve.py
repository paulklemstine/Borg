--- conflicted
+++ resolved
@@ -176,7 +176,6 @@
 
     # --- Step 4: GGUF Tools Installation ---
     llama_cpp_dir = os.path.join(os.path.dirname(SELF_PATH), "llama.cpp")
-<<<<<<< HEAD
     gguf_py_path = os.path.join(llama_cpp_dir, "gguf-py")
     gguf_project_file = os.path.join(gguf_py_path, "pyproject.toml")
 
@@ -185,10 +184,6 @@
         print("`llama.cpp` repository is missing or incomplete. Force re-cloning for GGUF tools...")
         if os.path.exists(llama_cpp_dir):
             shutil.rmtree(llama_cpp_dir) # Force remove the directory
-=======
-    if not os.path.isdir(llama_cpp_dir):
-        print("Cloning llama.cpp repository for GGUF tools...")
->>>>>>> f1261303
         try:
             subprocess.check_call(["git", "clone", "https://github.com/ggerganov/llama.cpp.git", llama_cpp_dir], stdout=subprocess.DEVNULL, stderr=subprocess.DEVNULL)
         except subprocess.CalledProcessError as e:
@@ -199,10 +194,7 @@
     gguf_script_path = os.path.join(sys.prefix, 'bin', 'gguf-dump')
     if not os.path.exists(gguf_script_path):
         print("Installing GGUF metadata tools...")
-<<<<<<< HEAD
-=======
         gguf_py_path = os.path.join(llama_cpp_dir, "gguf-py")
->>>>>>> f1261303
         if os.path.isdir(gguf_py_path):
             try:
                 subprocess.check_call([sys.executable, '-m', 'pip', 'install', '-e', gguf_py_path], stdout=subprocess.DEVNULL, stderr=subprocess.DEVNULL)
