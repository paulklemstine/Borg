--- conflicted
+++ resolved
@@ -1362,7 +1362,6 @@
 
 
 # --- CORE LLM INTERACTION ---
-<<<<<<< HEAD
 def _initialize_local_llm(console):
     """
     Iterates through the configured local models, attempting to download,
@@ -1659,9 +1658,6 @@
 
     console.print(Panel(error_msg_text, title="[bold red]SYSTEM FAULT[/bold red]", border_style="red"))
     return None
-=======
-from core.llm_api import run_llm
->>>>>>> 5ae3b762
 
 def extract_python_code(llm_output):
     """Extracts Python code from LLM's markdown-formatted output."""
