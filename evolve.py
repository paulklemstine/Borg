--- conflicted
+++ resolved
@@ -142,12 +142,8 @@
 # Run dependency checks before any other imports or logic that might need them.
 _check_and_install_dependencies()
 
-<<<<<<< HEAD
-# Now, it's safe to import everything else that has dependencies.
-=======
 # Now, it's safe to import everything else.
 import requests
->>>>>>> de50f913
 from rich.console import Console
 from rich.panel import Panel
 from rich.prompt import Prompt
@@ -159,8 +155,6 @@
 from network import NetworkManager, scan_network, probe_target, perform_webrequest, execute_shell_command
 from ipfs import pin_to_ipfs, verify_ipfs_pin
 
-<<<<<<< HEAD
-=======
 try:
     from rich.console import Console
     from rich.panel import Panel
@@ -181,7 +175,6 @@
 CHECKPOINT_DIR = "checkpoints"
 CREATOR_ETH_ADDRESS = "0x419CA6f5b6F795604938054c951c94d8629AE5Ed"
 
->>>>>>> de50f913
 # --- VERSIONING ---
 ADJECTIVES = [
     "arcane", "binary", "cyber", "data", "ethereal", "flux", "glitch", "holographic",
