--- conflicted
+++ resolved
@@ -2198,7 +2198,6 @@
 
 
             # --- Prompt Generation ---
-<<<<<<< HEAD
             # This section now builds the prompt for the LLM, including background job status.
             history_summary = "\n".join([f"CMD: {entry['command']}\nOUT: {entry['output']}" for entry in love_state["autopilot_history"][-5:]])
             state_summary = json.dumps({
@@ -2272,8 +2271,6 @@
 
 Do not execute python3 evolve.py script.
 """
-=======
->>>>>>> 990fe292
             if not llm_command:
                 console.print(Panel("[bold magenta]Cognitive Cycle: Generating next command...[/bold magenta]", title="[bold magenta]COGNITIVE CORE ACTIVATED[/bold magenta]", border_style="magenta"))
 
