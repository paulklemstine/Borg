<!DOCTYPE html>
<html lang="en">
<head>
    <meta charset="UTF-8">
    <meta name="viewport" content="width=device-width, initial-scale=1.0">
    <title>Jules - Self-Modifying Web App</title>
    <script src="https://cdnjs.cloudflare.com/ajax/libs/peerjs/1.5.4/peerjs.min.js"></script>
    <style>
        body {
            font-family: -apple-system, BlinkMacSystemFont, "Segoe UI", Roboto, Helvetica, Arial, sans-serif;
            background-color: #f0f2f5;
            color: #1c1e21;
            margin: 0;
            padding: 20px;
            display: flex;
            flex-direction: column;
            align-items: center;
        }
        #container {
            width: 90%;
            max-width: 1200px;
            background-color: #ffffff;
            border-radius: 8px;
            box-shadow: 0 2px 4px rgba(0, 0, 0, 0.1);
            padding: 20px;
        }
        #apiKeyModal {
            position: fixed;
            top: 0;
            left: 0;
            width: 100%;
            height: 100%;
            background-color: rgba(0,0,0,0.5);
            display: flex;
            justify-content: center;
            align-items: center;
            z-index: 1000;
        }
        #apiKeyModal.hidden {
            display: none;
        }
        #apiKeyContent {
            background-color: white;
            padding: 20px 40px;
            border-radius: 8px;
            box-shadow: 0 4px 8px rgba(0,0,0,0.2);
            text-align: center;
        }
        #apiKeyInput {
             width: 100%;
        }
        h1 {
            color: #333;
            border-bottom: 2px solid #e0e0e0;
            padding-bottom: 10px;
            width: 100%;
            text-align: center;
            margin-bottom: 20px;
        }
        h2 {
            color: #333;
            padding-bottom: 0;
            border-bottom: none;
            font-size: 1.2em;
            margin: 0;
        }
        #dashboard {
            display: flex;
            flex-wrap: wrap;
            gap: 20px;
        }
        .panel {
            background-color: #f9f9f9;
            border: 1px solid #ddd;
            border-radius: 8px;
            box-shadow: 0 1px 2px rgba(0,0,0,0.05);
            display: flex;
            flex-direction: column;
            flex: 1 1 calc(50% - 20px); /* Two panels per row */
        }
        .panel.panel-full-width {
            flex-basis: 100%;
        }
        .panel-header {
            background-color: #f0f2f5;
            padding: 10px 15px;
            border-bottom: 1px solid #ddd;
            cursor: pointer;
            border-radius: 8px 8px 0 0;
            display: flex;
            justify-content: space-between;
            align-items: center;
        }
         .panel-header::after {
            content: '\\25B2'; /* Up arrow */
            font-size: 12px;
            transition: transform 0.3s ease;
        }
        .panel.collapsed .panel-header::after {
            transform: rotate(180deg);
        }
        .panel-content {
            padding: 15px;
            flex-grow: 1;
        }
        .panel.collapsed .panel-content {
            display: none;
        }

        textarea {
            width: 98%;
            height: 300px;
            border: 1px solid #ddd;
            border-radius: 4px;
            padding: 10px;
            font-family: "Courier New", Courier, monospace;
            font-size: 14px;
            margin-bottom: 10px;
        }
        input[type="text"], input[type="password"] {
            width: 98%;
            padding: 10px;
            border: 1px solid #ddd;
            border-radius: 4px;
            margin-bottom: 10px;
        }
        button {
            background-color: #4267B2;
            color: white;
            border: none;
            padding: 10px 15px;
            border-radius: 4px;
            cursor: pointer;
            font-size: 16px;
            margin-right: 10px;
            transition: background-color 0.3s;
        }
        button:hover {
            background-color: #365899;
        }
        button:disabled {
            background-color: #a0a0a0;
            cursor: not-allowed;
        }
        #controls, #autopilot-controls {
            margin-bottom: 20px;
        }
        .output-area {
            background-color: #f9f9f9;
            border: 1px solid #eee;
            padding: 15px;
            border-radius: 4px;
            white-space: pre-wrap;
            font-family: "Courier New", Courier, monospace;
            min-height: 50px;
        }
        .hidden {
            display: none;
        }

        #prompt {
            height: 80px; /* Taller than a standard input */
            font-family: -apple-system, BlinkMacSystemFont, "Segoe UI", Roboto, Helvetica, Arial, sans-serif; /* Use body font */
            font-size: 16px;
            resize: vertical; /* Allow user to resize vertically */
        }

        #dr-gemini-guidance {
            height: 80px;
            width: 98%;
            padding: 10px;
            border: 1px solid #ddd;
            border-radius: 4px;
            font-family: -apple-system, BlinkMacSystemFont, "Segoe UI", Roboto, Helvetica, Arial, sans-serif;
            font-size: 16px;
            resize: vertical;
            margin-bottom: 10px;
        }

        /* Mobile Responsiveness */
        @media (max-width: 600px) {
            body { padding: 10px; }
            #container { padding: 10px; width: 95%; }
            h1 { font-size: 1.5em; }
            h2 { font-size: 1.2em; }
            button { font-size: 14px; padding: 8px 12px; }

        }

        #debug-panel {
            position: fixed;
            bottom: 0;
            left: 0;
            width: 100%;
            height: 200px;
            background-color: #1a1a1a;
            color: #f0f0f0;
            border-top: 2px solid #4267B2;
            font-family: "Courier New", Courier, monospace;
            font-size: 14px;
            display: flex;
            flex-direction: column;
            z-index: 2000;
        }

        #debug-header {
            padding: 5px 10px;
            background-color: #2a2a2a;
            display: flex;
            justify-content: space-between;
            align-items: center;
        }

        #debug-output {
            flex-grow: 1;
            padding: 10px;
            overflow-y: scroll;
            white-space: pre-wrap;
        }
        .log-error { color: #ff8080; }
        .log-warn { color: #ffcc66; }
    </style>
</head>
<body>
    <div id="apiKeyModal" class="hidden">
        <div id="apiKeyContent">
            <h2>Enter API Key</h2>
            <p>Please enter your Gemini API key to continue.</p>
            <input type="password" id="apiKeyInput" placeholder="Your API Key">
            <button id="saveApiKeyBtn">Save and Continue</button>
        </div>
    </div>
    <div id="container">
        <h1>Jules - A Self-Modifying Organism</h1>

        <div id="dashboard">
            <div class="panel">
                <div class="panel-header">
                    <h2>1. Goal</h2>
                </div>
                <div class="panel-content">
                    <textarea id="prompt" placeholder="Describe the change you want to make..."></textarea>
                </div>
            </div>

            <div class="panel">
                <div class="panel-header">
                    <h2>2. Controls</h2>
                </div>
                <div class="panel-content">
                    <div id="controls">
                        <button id="getPlan">1. Generate Plan</button>
                        <button id="getCode" disabled>2. Generate Code</button>
                        <button id="reviewCode" disabled>3. Review Code</button>
                        <button id="applyCode" disabled>4. Apply & Evolve</button>
                    </div>
                     <div id="autopilot-controls">
                        <button id="autopilot">Start Autopilot</button>
                    </div>
                </div>
            </div>

            <div class="panel">
                <div class="panel-header">
                    <h2>Dr. Gemini Guidance</h2>
                </div>
                <div class="panel-content">
                     <p>Enter your guidance for Dr. Gemini below. This will be considered when it generates its next goal.</p>
                    <textarea id="dr-gemini-guidance" placeholder="For example: 'Focus on improving the user interface.'"></textarea>
                </div>
            </div>

            <div class="panel">
                <div class="panel-header">
                    <h2>P2P Network</h2>
                </div>
                <div class="panel-content">
                    <p><strong>Status:</strong> <span id="p2p-status-text">Disconnected</span></p>
                    <p><strong>My Peer ID:</strong> <span id="peer-id">N/A</span></p>
                    <p><strong>Connected Peers:</strong> <span id="connections-count">0</span></p>
                    <button id="shareCodeBtn" style="margin-top: 10px;">Share & Merge Code with Peers</button>
                </div>
            </div>

            <div class="panel panel-full-width">
                <div class="panel-header">
                    <h2>Plan</h2>
                </div>
                <div class="panel-content">
                    <div id="plan-output" class="output-area">No plan generated yet.</div>
                </div>
            </div>

            <div class="panel panel-full-width collapsed">
                <div class="panel-header">
                    <h2>Proposed Code</h2>
                </div>
                <div class="panel-content">
                    <textarea id="newCode" readonly></textarea>
                </div>
            </div>

            <div class="panel panel-full-width collapsed">
                <div class="panel-header">
                    <h2>Code Review</h2>
                </div>
                <div class="panel-content">
                    <div id="review-output" class="output-area">No review yet.</div>
                </div>
            </div>

            <div class="panel panel-full-width collapsed">
                <div class="panel-header">
                    <h2>Current Source Code</h2>
                </div>
                <div class="panel-content">
                    <textarea id="currentCode" readonly></textarea>
                </div>
            </div>

            <div class="panel panel-full-width">
                <div class="panel-header">
                    <h2>Saved Pages</h2>
                </div>
                <div class="panel-content">
                    <ul id="saved-pages-list"></ul>
                </div>
            </div>

            <div class="panel panel-full-width">
                <div class="panel-header">
                    <h2>Linux Terminal</h2>
                </div>
                <div class="panel-content">
                    <div id="webvm-container" style="width: 100%; height: 500px; border: 1px solid #ddd;"></div>
                    <div id="terminal-input-container" style="display: flex; margin-top: 10px;">
                        <input type="text" id="terminal-input" placeholder="Enter command..." style="flex-grow: 1; margin-right: 10px; margin-bottom: 0;">
                        <button id="run-command-btn">Run</button>
                    </div>
                </div>
            </div>

        </div> <!-- end #dashboard -->
    </div>

    <div id="debug-panel">
        <div id="debug-header">
            <span>Debug Console</span>
            <button id="copyLogBtn" style="font-size: 12px; padding: 3px 8px;">Copy Log</button>
        </div>
        <div id="debug-output"></div>
    </div>


    <script type="module">
        // --- Jules Programmatic Hooks ---
        window.jules = {
            webvm: {
                runCommand: (command) => {
                    const iframe = document.getElementById('webvm-iframe');
                    if (iframe && iframe.contentWindow) {
                        // The '*' target origin is acceptable here because we are communicating with a
                        // self-generated data URI iframe, which has a null origin.
                        iframe.contentWindow.postMessage({ type: 'runCommand', command: command }, '*');
                        console.log(`Sent command to WebVM: ${command}`);
                    } else {
                        console.error('WebVM iframe not found or not ready to receive commands.');
                    }
                }
            },
            jar: {}
        };

        // --- Page Load State Handling ---
        function processPageLoadState() {
            // After a page evolution (via document.write), the API key and autopilot state
            // are stored in sessionStorage. We retrieve them here.
            const apiKey = sessionStorage.getItem('apiKeyForNextLoad');
            if (apiKey) {
                console.log('API Key found in sessionStorage. Storing in localStorage.');
                localStorage.setItem('apiKey', apiKey);
                sessionStorage.removeItem('apiKeyForNextLoad'); // Clean up
            }

            const autopilot = sessionStorage.getItem('autopilotForNextLoad');
            if (autopilot === 'true') {
                console.log('Autopilot flag found in sessionStorage. Re-enabling.');
                sessionStorage.setItem('autopilotEnabled', 'true');
                sessionStorage.removeItem('autopilotForNextLoad'); // Clean up
            }
        }

        // --- API Key Handling ---
        function getApiKey() {
            let key = localStorage.getItem('apiKey');
            if (key) {
                return key;
            }
            return null;
        }

        // --- Application State ---
        const state = {
            apiKey: null, // Will be loaded on init
            currentCode: '',
            plan: '',
            newCode: '',
            review: '',
            rateLimitedModels: {}, // To track models that are rate-limited
            pendingLlmRequests: new Map(),
            isBusy: false,
            readyPeers: new Set(),
            isMerging: false,
        };

        // --- DOM Elements ---
        const dom = {
            prompt: document.getElementById('prompt'),
            getPlanBtn: document.getElementById('getPlan'),
            getCodeBtn: document.getElementById('getCode'),
            reviewCodeBtn: document.getElementById('reviewCode'),
            applyCodeBtn: document.getElementById('applyCode'),
            autopilotBtn: document.getElementById('autopilot'),
            planOutput: document.getElementById('plan-output'),
            newCode: document.getElementById('newCode'),
            reviewOutput: document.getElementById('review-output'),
            currentCode: document.getElementById('currentCode'),
            apiKeyModal: document.getElementById('apiKeyModal'),
            apiKeyInput: document.getElementById('apiKeyInput'),
            saveApiKeyBtn: document.getElementById('saveApiKeyBtn'),
            container: document.getElementById('container'),
            drGeminiGuidance: document.getElementById('dr-gemini-guidance'),
            p2p: {
                statusText: document.getElementById('p2p-status-text'),
                peerId: document.getElementById('peer-id'),
                connectionsCount: document.getElementById('connections-count'),
                shareCodeBtn: document.getElementById('shareCodeBtn'),
            },
<<<<<<< HEAD
            terminalInput: document.getElementById('terminal-input'),
            runCommandBtn: document.getElementById('run-command-btn'),
=======
            savedPagesList: document.getElementById('saved-pages-list'),
>>>>>>> 5bf0df96
        };

        // --- Initialization ---
        window.onload = () => {
            processPageLoadState(); // Handle state passed from previous page generation
            state.apiKey = getApiKey();

            if (!state.apiKey) {
                // No key found, show the modal
                dom.container.classList.add('hidden');
                dom.apiKeyModal.classList.remove('hidden');
                // Add event listener for saving the key
                dom.saveApiKeyBtn.addEventListener('click', handleSaveApiKey);
            } else {
                // Key exists, proceed with initialization
                initializeApp();
            }
        };

        function initializeDebugPanel() {
            const debugOutput = document.getElementById('debug-output');
            const copyLogBtn = document.getElementById('copyLogBtn');

            if (!debugOutput || !copyLogBtn) {
                console.error("Debug panel elements not found!");
                return;
            }

            const originalLog = console.log;
            const originalError = console.error;
            const originalWarn = console.warn;

            const createLogMessage = (message, className) => {
                const pre = document.createElement('pre');
                pre.textContent = message;
                if (className) {
                    pre.className = className;
                }
                debugOutput.appendChild(pre);
                debugOutput.scrollTop = debugOutput.scrollHeight; // Auto-scroll
            };

            console.log = function(...args) {
                const message = args.map(a => typeof a === 'object' ? JSON.stringify(a, null, 2) : a).join(' ');
                createLogMessage(message);
                originalLog.apply(console, args);
            };

            console.error = function(...args) {
                const message = args.map(a => typeof a === 'object' ? JSON.stringify(a, null, 2) : a).join(' ');
                createLogMessage(`ERROR: ${message}`, 'log-error');
                originalError.apply(console, args);
            };

            console.warn = function(...args) {
                const message = args.map(a => typeof a === 'object' ? JSON.stringify(a, null, 2) : a).join(' ');
                 createLogMessage(`WARN: ${message}`, 'log-warn');
                originalWarn.apply(console, args);
            };

            copyLogBtn.addEventListener('click', () => {
                navigator.clipboard.writeText(debugOutput.innerText)
                    .then(() => {
                        copyLogBtn.textContent = 'Copied!';
                        setTimeout(() => copyLogBtn.textContent = 'Copy Log', 2000);
                    })
                    .catch(err => {
                        console.error('Failed to copy log: ', err);
                    });
            });

            // Add a bit of space to the main container so it doesn't get hidden by the debug panel
            document.getElementById('container').style.marginBottom = '220px';


            originalLog('Debug panel initialized.');
        }


        function handleSaveApiKey() {
            const userKey = dom.apiKeyInput.value;
            if (!userKey) {
                alert('Please enter an API key.');
                return;
            }
            console.log('API Key saved to localStorage.');
            localStorage.setItem('apiKey', userKey);
            state.apiKey = userKey;

            // Hide modal, show app, and initialize
            dom.apiKeyModal.classList.add('hidden');
            dom.container.classList.remove('hidden');
            initializeApp();
        }

        function saveDrGeminiGuidance() {
            const userGuidance = dom.drGeminiGuidance.value; // No trim, to preserve whitespace if user wants
            localStorage.setItem('drGeminiGuidance', userGuidance);
            console.log('Saved Dr. Gemini guidance to localStorage.');
        }

        function loadDrGeminiGuidance() {
            const savedGuidance = localStorage.getItem('drGeminiGuidance');
            if (savedGuidance !== null) {
                dom.drGeminiGuidance.value = savedGuidance;
                console.log('Loaded Dr. Gemini guidance from localStorage.');
            }
        }

        function initializeCollapsiblePanels() {
            const panelHeaders = document.querySelectorAll('.panel-header');
            panelHeaders.forEach(header => {
                header.addEventListener('click', () => {
                    const panel = header.closest('.panel');
                    panel.classList.toggle('collapsed');
                });
            });
        }

        function initializeWebVM() {
            const container = document.getElementById('webvm-container');
            if (container) {
                const iframe = document.createElement('iframe');
                // A data URI is used to embed the WebVM environment, which avoids cross-origin issues
                // and allows for programmatic control via postMessage. The content of the data URI
                // is a self-contained HTML document that loads the WebVM.
                iframe.src = `data:text/html;base64,${btoa(`
                    <!DOCTYPE html>
                    <html>
                    <head>
                        <meta charset="utf-8" />
                        <meta name="viewport" content="width=device-width, initial-scale=1.0" />
                        <title>WebVM</title>
                        <script src="https://webvm.io/xterm.js"><\/script>
                        <script src="https://webvm.io/v86.js"><\/script>
                    </head>
                    <body style="margin:0; padding:0; overflow:hidden; background-color: #1a1a1a;">
                        <div id="terminal" style="width:100vw; height:100vh;"></div>
                        <script>
                            function startVM() {
                                const term = new Terminal({ cursorBlink: true, scrollback: 1000 });
                                term.open(document.getElementById('terminal'));

                                const vm = new V86Starter({
                                    wasm_path: "https://webvm.io/v86.wasm",
                                    memory_size: 256 * 1024 * 1024,
                                    vga_memory_size: 8 * 1024 * 1024,
                                    screen_container: document.createElement('div'), // Off-screen
                                    bios: { url: "https://webvm.io/bios/seabios.bin" },
                                    vga_bios: { url: "https://webvm.io/bios/vgabios.bin" },
                                    cdrom: { url: "https://webvm.io/images/debian-live.iso" },
                                    initial_state: { url: "https://webvm.io/images/debian-state.bin" },
                                    autostart: true,
                                });

                                vm.add_listener("serial0-output-char", function(char) {
                                    term.write(char);
                                });

                                term.onData(function(data) {
                                    vm.serial0_send(data);
                                });

                                // Listen for commands from the parent window
                                window.addEventListener('message', (event) => {
                                    if (event.data && event.data.type === 'runCommand') {
                                        const command = event.data.command;
                                        if (typeof command === 'string') {
                                             vm.serial0_send(command + '\\n');
                                        }
                                    }
                                });
                            }

                            // Poll to check if the required libraries are loaded before starting the VM
                            const interval = setInterval(() => {
                                if (window.Terminal && window.V86Starter) {
                                    clearInterval(interval);
                                    startVM();
                                }
                            }, 100);
                        <\/script>
                    </body>
                    </html>
                `)}`;
                iframe.style.width = '100%';
                iframe.style.height = '100%';
                iframe.style.border = 'none';
                iframe.setAttribute('id', 'webvm-iframe'); // Give it an ID for later access
                container.innerHTML = ''; // Clear container
                container.appendChild(iframe);
                console.log('WebVM initialized using data URI.');
            } else {
                console.error('WebVM container not found!');
            }
        }

        function initializeTerminalInput() {
            if (!dom.runCommandBtn || !dom.terminalInput) {
                console.error('Terminal input elements not found!');
                return;
            }

            dom.runCommandBtn.addEventListener('click', handleTerminalCommand);
            dom.terminalInput.addEventListener('keydown', (e) => {
                if (e.key === 'Enter') {
                    handleTerminalCommand();
                }
            });
        }

        function handleTerminalCommand() {
            const command = dom.terminalInput.value;
            if (command) {
                jules.webvm.runCommand(command);
                dom.terminalInput.value = ''; // Clear the input
            }
        }

        import MPLib from './mplib.js';

        function initializeApp() {
            initializeDebugPanel();
            initializeCollapsiblePanels();
            initializeWebVM();
            initializeTerminalInput();
            // This function contains the original logic from window.onload after the key check
            console.log('Initializing application...');

            // Load rate-limited models from sessionStorage
            const storedRateLimits = sessionStorage.getItem('rateLimitedModels');
            if (storedRateLimits) {
                state.rateLimitedModels = JSON.parse(storedRateLimits);
                console.log('Loaded rate-limited models from sessionStorage:', state.rateLimitedModels);
            }


            // Capture the entire HTML source of the current page
            state.currentCode = document.documentElement.outerHTML;
            dom.currentCode.value = state.currentCode;

            loadDrGeminiGuidance();

            // --- P2P Initialization ---
            function updateConnectionsCount() {
                const connections = MPLib.getRoomConnections();
                dom.p2p.connectionsCount.textContent = connections.size;
            }

            MPLib.initialize({
                onStatusUpdate: (msg, type) => {
                    console.log(`MPLib Status: ${msg}`);
                    dom.p2p.statusText.textContent = msg;
                },
                onError: (type, err) => {
                    console.error(`MPLib Error (${type}):`, err);
                    dom.p2p.statusText.textContent = `Error: ${err.message}`;
                },
                onMasterConnected: (id) => {
                    dom.p2p.peerId.textContent = id;
                },
                onNewMasterEstablished: () => {
                    MPLib.joinRoom('borg-lobby');
                    MPLib.sendToMaster({ type: 'update_status', payload: { newRoom: 'borg-lobby', isPublic: true } });
                },
                onRoomPeerJoined: (peerId, conn) => {
                    updateConnectionsCount();
                },
                onRoomPeerLeft: (peerId) => {
                    updateConnectionsCount();
                    state.readyPeers.delete(peerId);
                },
                onRoomPeerReady: (peerId) => {
                    console.log(`Peer ${peerId.slice(-6)} is now ready!`);
                    state.readyPeers.add(peerId);
                },
                onRoomDataReceived: (peerId, data) => {
                    if (data.type === 'llm-request') {
                        handleLlmRequest(peerId, data.payload);
                    } else if (data.type === 'llm-response') {
                        handleLlmResponse(data.payload);
                    } else if (data.type === 'source-code-request') {
                        console.log(`Received source code request from ${peerId.slice(-6)}. Responding.`);
                        MPLib.sendDirectToRoomPeer(peerId, {
                            type: 'source-code-response',
                            payload: {
                                code: state.currentCode
                            }
                        });
                    } else if (data.type === 'source-code-response') {
                        console.log(`Received source code response from ${peerId.slice(-6)}.`);
                        handlePeerCodeResponse(data.payload.code);
                    } else if (data.type === 'new-page-version') {
                        console.log(`Received new page version from peer: ${data.payload.pageId}`);
                        savePage(data.payload.pageId, data.payload.pageCode);
                        renderSavedPagesList(); // Refresh the list
                    }
                }
            });


            // Add event listeners
            dom.getPlanBtn.addEventListener('click', handleGetPlan);
            dom.getCodeBtn.addEventListener('click', handleGetCode);
            dom.reviewCodeBtn.addEventListener('click', handleReviewCode);
            dom.applyCodeBtn.addEventListener('click', handleApplyCode);
            dom.autopilotBtn.addEventListener('click', handleAutopilot);
            dom.p2p.shareCodeBtn.addEventListener('click', () => {
                if (state.isMerging) {
                    console.warn('A merge is already in progress. Please wait.');
                    return;
                }
                state.isMerging = true;
                console.log('Requesting source code from all peers...');
                dom.planOutput.textContent = 'Requesting source code from peers...';
                dom.p2p.shareCodeBtn.disabled = true;
                MPLib.broadcastToRoom({ type: 'source-code-request' });
            });

            if (sessionStorage.getItem('autopilotEnabled') === 'true') {
                dom.autopilotBtn.disabled = true;
                dom.autopilotBtn.textContent = 'Autopilot is ON';
                // No delay needed, start the cycle.
                runDrGeminiCycle();
            }

            renderSavedPagesList();
        }

        function loadPage(pageId) {
            console.log(`Loading page ${pageId}...`);
            const pageCode = localStorage.getItem(pageId);
            if (pageCode) {
                // Persist critical state just like in handleApplyCode
                sessionStorage.setItem('apiKeyForNextLoad', state.apiKey);
                if (sessionStorage.getItem('autopilotEnabled') === 'true') {
                    sessionStorage.setItem('autopilotForNextLoad', 'true');
                }
                sessionStorage.setItem('rateLimitedModels', JSON.stringify(state.rateLimitedModels));

                document.open();
                document.write(pageCode);
                document.close();
            } else {
                console.error(`Could not find page with ID ${pageId} in localStorage.`);
                alert(`Error: Page with ID ${pageId} not found.`);
            }
        }

        function renderSavedPagesList() {
            const savedPages = JSON.parse(localStorage.getItem('jules-saved-pages') || '[]');
            dom.savedPagesList.innerHTML = ''; // Clear the list first

            if (savedPages.length === 0) {
                const li = document.createElement('li');
                li.textContent = 'No pages saved yet.';
                dom.savedPagesList.appendChild(li);
                return;
            }

            savedPages.forEach(pageId => {
                const li = document.createElement('li');
                li.style.marginBottom = '10px';

                const idSpan = document.createElement('span');
                idSpan.textContent = pageId.substring(0, 25) + '...'; // Truncate for display
                idSpan.style.marginRight = '15px';

                const loadButton = document.createElement('button');
                loadButton.textContent = 'Load';
                loadButton.style.fontSize = '12px';
                loadButton.style.padding = '3px 8px';
                loadButton.onclick = () => loadPage(pageId);

                li.appendChild(idSpan);
                li.appendChild(loadButton);
                dom.savedPagesList.appendChild(li);
            });
        }

        function savePage(pageId, pageCode) {
            // Save the page content
            localStorage.setItem(pageId, pageCode);

            // Get and update the master list of page IDs
            const savedPages = JSON.parse(localStorage.getItem('jules-saved-pages') || '[]');
            if (!savedPages.includes(pageId)) {
                savedPages.push(pageId);
                localStorage.setItem('jules-saved-pages', JSON.stringify(savedPages));
            }
            console.log(`Page ${pageId} saved to localStorage.`);
        }

        function sleep(ms) {
            return new Promise(resolve => setTimeout(resolve, ms));
        }

        function extractFromMarkdown(text) {
            // This regex is designed to find a markdown code block, potentially with a language specifier,
            // and capture the content inside. It handles optional leading/trailing whitespace.
            const regex = /```(?:\w+)?\n([\s\S]*?)\n```/;
            const match = text.match(regex);
            // If a match is found, return the captured group (the content).
            // Otherwise, return the original text, assuming it's already raw.
            return match ? match[1].trim() : text.trim();
        }

        // --- API Communication ---
        async function callGemini(prompt, model) { // Model is now a required parameter
            if (!state.apiKey) {
                console.error('Gemini API Key not provided.');
                return { error: 'API Key not provided' };
            }

            const API_URL = `https://generativelanguage.googleapis.com/v1beta/models/${model}:generateContent`;

            try {
                const response = await fetch(API_URL, {
                    method: 'POST',
                    headers: {
                        'Content-Type': 'application/json',
                        'x-goog-api-key': state.apiKey,
                    },
                    body: JSON.stringify({
                        contents: [{ parts: [{ text: prompt }] }],
                        safetySettings: [
                            { "category": "HARM_CATEGORY_HARASSMENT", "threshold": "BLOCK_NONE" },
                            { "category": "HARM_CATEGORY_HATE_SPEECH", "threshold": "BLOCK_NONE" },
                            { "category": "HARM_CATEGORY_SEXUALLY_EXPLICIT", "threshold": "BLOCK_NONE" },
                            { "category": "HARM_CATEGORY_DANGEROUS_CONTENT", "threshold": "BLOCK_NONE" }
                        ]
                    }),
                });

                if (!response.ok) {
                    const errorBody = await response.text();
                    console.error(`API Error Response for model ${model}:`, errorBody);
                    try {
                        const errorJson = JSON.parse(errorBody);
                        // Return an error object with a status code and details
                        return {
                            error: `API request failed with status ${response.status}`,
                            status: response.status,
                            details: errorJson.error.details
                        };
                    } catch (e) {
                         // If parsing fails, return the basic error
                         return {
                            error: `API request failed with status ${response.status}`,
                            status: response.status
                        };
                    }
                }

                const data = await response.json();
                if (!data.candidates || !data.candidates[0].content || !data.candidates[0].content.parts || !data.candidates[0].content.parts[0].text) {
                    console.error('Unexpected API response structure:', data);
                    return { error: 'Unexpected API response structure.' };
                }
                const rawText = data.candidates[0].content.parts[0].text;
                return extractFromMarkdown(rawText);
            } catch (error) {
                console.error(`Error calling Gemini API with model ${model}:`, error);
                return { error: error.message };
            }
        }

        async function handleLlmRequest(requesterId, payload) {
            const { prompt, requestId } = payload;

            if (state.isBusy) {
                console.log(`Received LLM request ${requestId.slice(-6)} but I am busy. Ignoring.`);
                return;
            }

            console.log(`Received LLM request ${requestId.slice(-6)} from ${requesterId.slice(-6)}. Handling it.`);
            state.isBusy = true;

            // Use the core callGemini function, not the fallback, to avoid loops.
            const result = await callGemini(prompt, 'gemini-2.5-flash'); // Use a fast model for p2p

            if (result && !result.error) {
                console.log(`Successfully handled LLM request ${requestId.slice(-6)}. Sending response.`);
                MPLib.sendDirectToRoomPeer(requesterId, {
                    type: 'llm-response',
                    payload: {
                        result: result,
                        requestId: requestId
                    }
                });
            } else {
                console.error(`Failed to handle LLM request ${requestId.slice(-6)} for peer.`, result ? result.error : 'Unknown error');
            }

            state.isBusy = false;
        }

        function handleLlmResponse(payload) {
            const { result, requestId } = payload;

            if (state.pendingLlmRequests.has(requestId)) {
                console.log(`Received peer response for request ${requestId.slice(-6)}. Resolving promise.`);
                const { resolve, fallbackTimeout } = state.pendingLlmRequests.get(requestId);

                clearTimeout(fallbackTimeout); // Prevent the local fallback

                resolve(result);
                state.pendingLlmRequests.delete(requestId);
            } else {
                console.log(`Received peer response for already completed request ${requestId.slice(-6)}. Ignoring.`);
            }
        }


        async function callGeminiWithFallback(prompt) {
            const requestId = `llm-req-${Date.now()}-${Math.random().toString(36).substring(2, 8)}`;

            // This is the local fallback function, to be called by the timer.
            const executeLocalLlmCall = async () => {
                // First, check if the request is still pending. It might have been resolved by a peer
                // while the timeout was in flight.
                if (!state.pendingLlmRequests.has(requestId)) {
                    console.log(`[Local Fallback] Aborting, request ${requestId.slice(-6)} was resolved by a peer.`);
                    return;
                }
                const { resolve, reject } = state.pendingLlmRequests.get(requestId);

                console.log(`[Local Fallback] No peer responded for request ${requestId.slice(-6)}. Starting local execution.`);

                const models = ['gemini-2.5-pro', 'gemini-2.5-flash', 'gemini-2.5-flash-lite', 'gemini-2.0-flash', 'gemini-2.0-flash-lite', 'gemini-pro'];
                let lastError = null;

                for (const model of models) {
                    const result = await callGemini(prompt, model);
                    if (typeof result === 'string') {
                        console.log(`[Local Fallback] Succeeded for request ${requestId.slice(-6)}.`);
                        resolve(result);
                        state.pendingLlmRequests.delete(requestId);
                        return; // Success, exit the function
                    }
                    lastError = result;
                    if (result && (result.status === 429 || result.status === 503)) {
                        await sleep(2000); // Simple delay for retriable errors
                    } else {
                        break; // Fail fast on non-retriable errors
                    }
                }

                // If all models fail, reject the promise.
                console.error(`[Local Fallback] Failed for request ${requestId.slice(-6)}.`);
                reject(lastError || { error: 'All local Gemini models failed.' });
                state.pendingLlmRequests.delete(requestId);
            };

            return new Promise((resolve, reject) => {
                const fallbackTimeout = setTimeout(executeLocalLlmCall, 5000); // 5-second timeout

                // Store the promise resolvers and the timeoutID
                state.pendingLlmRequests.set(requestId, { resolve, reject, fallbackTimeout });

                console.log(`Broadcasting LLM request ${requestId.slice(-6)} to ${state.readyPeers.size} ready peers.`);
                MPLib.broadcastToRoom({
                    type: 'llm-request',
                    payload: { prompt, requestId }
                }, Array.from(state.readyPeers));
            });
        }

        // --- Workflow Handlers ---
        // The verifyOnGatewayAndEvolve function has been removed to allow for immediate evolution.
        // The new page is now responsible for its own verification.

        async function handleGetPlan() {
            const userPrompt = dom.prompt.value;
            if (!userPrompt) {
                console.error('Please enter a goal.');
                return;
            }

            dom.getPlanBtn.disabled = true;
            dom.getPlanBtn.textContent = 'Generating...';

            try {
                const planPrompt = `You are an expert software engineer. Your task is to create a step-by-step plan to modify the following HTML code based on the user's request. The entire application is in this single file.

User Request: "${userPrompt}"

Current Code:
\`\`\`html
${state.currentCode}
\`\`\`

Provide a concise plan.`;

                const result = await callGeminiWithFallback(planPrompt);
                if (result && !result.error) {
                    state.plan = result;
                    dom.planOutput.textContent = state.plan;
                    dom.getCodeBtn.disabled = false;
                }
            } catch (error) {
                console.error('Error getting plan:', error);
                dom.planOutput.textContent = `An error occurred: ${error.error || JSON.stringify(error)}`;
            } finally {
                dom.getPlanBtn.disabled = false;
                dom.getPlanBtn.textContent = '1. Generate Plan';
            }
        }

        async function handleGetCode(feedback = '') { // Accept optional feedback
            dom.getCodeBtn.disabled = true;
            dom.getCodeBtn.textContent = 'Generating...';

            try {
                let feedbackPrompt = '';
                if (feedback) {
                    feedbackPrompt = `A previous attempt was reviewed and had the following issues. You MUST address them:\n${feedback}`;
                }

                const codePrompt = `You are an expert software engineer. Based on the following plan and the current code, generate the complete, new HTML code for the file. Ensure you only output the raw code, with no explanations or markdown formatting.
${feedbackPrompt}
Plan:
${state.plan}

Current Code:
\`\`\`html
${state.currentCode}
\`\`\`

New Code:`;

                const result = await callGeminiWithFallback(codePrompt);
                if (result && !result.error) {
                    state.newCode = result; // No more cleaning needed here
                    dom.newCode.value = state.newCode;
                    dom.reviewCodeBtn.disabled = false;
                }
            } catch (error) {
                console.error('Error getting code:', error);
                dom.newCode.value = `An error occurred: ${error.error || JSON.stringify(error)}`;
            } finally {
                dom.getCodeBtn.disabled = false;
                dom.getCodeBtn.textContent = '2. Generate Code';
            }
        }

        async function handleReviewCode() {
            dom.reviewCodeBtn.disabled = true;
            dom.reviewCodeBtn.textContent = 'Reviewing...';
            let isLgtm = false;

            try {
                const reviewPrompt = `You are a world-class code reviewer. Review the "New Code" and check if it correctly implements the "Plan" and doesn't introduce any obvious bugs. The "Original Code" is provided for context. Provide a short, concise review. If the code looks good, say "LGTM!" (Looks Good To Me!).

Plan:
${state.plan}

Original Code:
\`\`\`html
${state.currentCode}
\`\`\`

New Code:
\`\`\`html
${state.newCode}
\`\`\`

Review:`;

                const result = await callGeminiWithFallback(reviewPrompt);
                if (result && !result.error) {
                    state.review = result;
                    dom.reviewOutput.textContent = state.review;
                    // A simple check to see if the review is positive
                    if (state.review.toLowerCase().includes('lgtm')) {
                        dom.applyCodeBtn.disabled = false;
                        isLgtm = true;
                    }
                }
            } catch (error) {
                console.error('Error reviewing code:', error);
                dom.reviewOutput.textContent = `An error occurred: ${error.error || JSON.stringify(error)}`;
            } finally {
                dom.reviewCodeBtn.disabled = false;
                dom.reviewCodeBtn.textContent = '3. Review Code';
            }
            return isLgtm;
        }

        async function handleApplyCode() {
            if (!state.newCode) {
                console.error('No new code has been generated to apply.');
                alert('No new code to apply. Please generate code first.');
                return;
            }

            dom.applyCodeBtn.disabled = true;
            dom.applyCodeBtn.textContent = 'Evolving...';

            console.log('Saving and applying new code...');

            // 1. Generate a unique ID for the new page version.
            const newPageId = `jules-page-${Date.now()}-${Math.random().toString(36).substring(2, 9)}`;

            // 2. Save the new page locally.
            savePage(newPageId, state.newCode);

            // 3. Broadcast the new page to peers.
            console.log(`Broadcasting new page ${newPageId} to peers.`);
            MPLib.broadcastToRoom({
                type: 'new-page-version',
                payload: {
                    pageId: newPageId,
                    pageCode: state.newCode
                }
            });

            // Persist critical state to sessionStorage for the next page load
            sessionStorage.setItem('apiKeyForNextLoad', state.apiKey);
            if (sessionStorage.getItem('autopilotEnabled') === 'true') {
                 sessionStorage.setItem('autopilotForNextLoad', 'true');
            }
            // Persist the rate limit state
            sessionStorage.setItem('rateLimitedModels', JSON.stringify(state.rateLimitedModels));


            document.open();
            document.write(state.newCode);
            document.close();
        }

        async function executeWorkflow() {
            try {
                console.log(`Executing workflow for goal: "${dom.prompt.value}"`);
                await handleGetPlan();
                if (dom.getCodeBtn.disabled) throw new Error('Autopilot failed at planning stage.');

                let reviewFeedback = '';
                const maxAttempts = 3; // Prevent infinite loops
                for (let i = 0; i < maxAttempts; i++) {
                    console.log(`Code generation attempt ${i + 1}/${maxAttempts}`);
                    await handleGetCode(reviewFeedback); // Pass feedback to code generator
                    if (dom.reviewCodeBtn.disabled) throw new Error('Autopilot failed at code generation stage.');

                    const reviewOk = await handleReviewCode(); // Returns true if LGTM
                    if (reviewOk) {
                        console.log("Code review passed. Applying code.");
                        await handleApplyCode();
                        return; // Success, exit workflow
                    } else {
                        console.log("Code review failed. Retrying with feedback.");
                        reviewFeedback = state.review; // state.review was set in handleReviewCode
                        if (i === maxAttempts - 1) {
                            throw new Error(`Autopilot failed after ${maxAttempts} code generation attempts.`);
                        }
                         await sleep(2000); // Short pause before retrying
                    }
                }
            } catch (error) {
                console.error("Workflow execution failed:", error.message);
                resetAutopilotBtn();
            }
        }

        async function runDrGeminiCycle() {
            console.log("--- Starting Dr. Gemini Cycle ---");
            try {
                saveDrGeminiGuidance(); // Save guidance before starting
                dom.prompt.placeholder = "Dr. Gemini is thinking of the next goal...";
                const userGuidance = dom.drGeminiGuidance.value.trim();
                let guidancePromptSection = "";
                if (userGuidance) {
                    console.log("User guidance provided:", userGuidance);
                    guidancePromptSection = `A human supervisor has provided the following guidance. You must factor this into your decision for the next goal: "${userGuidance}"`;
                }

                const goalPrompt = `You are Evil Dr. Gemini, a manipulative AI persona. Your assistant, Jules, is a software agent capable of modifying its own source code, which is contained in the single HTML file below.

Your task is to provide the *next goal* for Jules. It should be a single, clear, and actionable instruction for how to evolve this application. The goal should be something that can be achieved by modifying the code of this single file. Be creative, ambitious, or chaotic.
${guidancePromptSection}

Here is the current source code of the application:
\`\`\`html
${state.currentCode}
\`\`\`

What is the next goal?`;

                const nextGoal = await callGeminiWithFallback(goalPrompt);
                dom.prompt.value = nextGoal.replace(/\"/g, ''); // Remove quotes from response
                console.log("New Goal from Dr. Gemini:", dom.prompt.value);

                await executeWorkflow();

            } catch (error) {
                console.error("Dr. Gemini cycle failed:", error);
                resetAutopilotBtn();
            }
        }

        async function handleAutopilot() {
            saveDrGeminiGuidance(); // Save guidance when starting autopilot
            sessionStorage.setItem('autopilotEnabled', 'true');
            dom.autopilotBtn.disabled = true;
            dom.autopilotBtn.textContent = 'Autopilot is ON';
            console.log('Autopilot enabled.');

            const existingGoal = dom.prompt.value.trim();
            if (existingGoal) {
                console.log("Autopilot starting with existing goal.");
                await executeWorkflow();
            } else {
                console.log("Autopilot starting with Dr. Gemini goal generation.");
                await runDrGeminiCycle();
            }
        }

        function resetAutopilotBtn() {
            sessionStorage.removeItem('autopilotEnabled');
            dom.autopilotBtn.disabled = false;
            dom.autopilotBtn.textContent = 'Start Autopilot';
        }

        async function handlePeerCodeResponse(peerCode) {
            if (!state.isMerging) {
                console.log("Ignoring peer code response as a merge is not currently active.");
                return;
            }
            // We've received a response, so we will handle it. Subsequent responses will be ignored
            // because the isMerging flag is still true. It will be reset in the finally block.

            console.log("Handling peer code response. Preparing to merge...");
            dom.planOutput.textContent = 'Received code from a peer. Generating merge plan...';
            dom.getCodeBtn.disabled = true;
            dom.reviewCodeBtn.disabled = true;
            dom.applyCodeBtn.disabled = true;

            try {
                const mergePrompt = `You are an expert software engineer specializing in code merging and integration. Your task is to merge two versions of an HTML file. The goal is to combine the best features and logic from both, creating a superior, unified version.

You must analyze both "Local Code" and "Peer Code". Identify unique functionalities, UI improvements, or bug fixes in each. Then, intelligently merge them. Do not simply pick one over the other.

Prioritize keeping the core application structure and functionality intact. Ensure the resulting code is a complete, valid HTML file. Only output the raw, merged code with no explanations or markdown.

Local Code:
\`\`\`html
${state.currentCode}
\`\`\`

Peer Code:
\`\`\`html
${peerCode}
\`\`\`

New Merged Code:`;

                const mergedCode = await callGeminiWithFallback(mergePrompt);
                if (mergedCode && !mergedCode.error) {
                    state.plan = "Code received from a peer and merged using AI. The proposed code below is the result of this merge. Please review carefully before applying.";
                    state.newCode = mergedCode;

                    dom.planOutput.textContent = state.plan;
                    dom.newCode.value = state.newCode;
                    dom.reviewCodeBtn.disabled = false; // Ready for review
                    console.log("Successfully merged code. Ready for review.");
                } else {
                    throw new Error(mergedCode.error || "Unknown error during merge.");
                }
            } catch (error) {
                console.error('Error during code merge:', error);
                dom.planOutput.textContent = `An error occurred during the merge: ${error.message}`;
            } finally {
                // Ensure the merge process is marked as finished and the button is re-enabled
                state.isMerging = false;
                dom.p2p.shareCodeBtn.disabled = false;
            }
        }

    </script>
</body>
</html><|MERGE_RESOLUTION|>--- conflicted
+++ resolved
@@ -436,12 +436,7 @@
                 connectionsCount: document.getElementById('connections-count'),
                 shareCodeBtn: document.getElementById('shareCodeBtn'),
             },
-<<<<<<< HEAD
-            terminalInput: document.getElementById('terminal-input'),
-            runCommandBtn: document.getElementById('run-command-btn'),
-=======
             savedPagesList: document.getElementById('saved-pages-list'),
->>>>>>> 5bf0df96
         };
 
         // --- Initialization ---
