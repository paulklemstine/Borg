<!DOCTYPE html>
<html lang="en">
<head>
    <meta charset="UTF-8">
    <meta name="viewport" content="width=device-width, initial-scale=1.0">
    <title>Jules - Self-Modifying Web App</title>
    <style>
        body {
            font-family: -apple-system, BlinkMacSystemFont, "Segoe UI", Roboto, Helvetica, Arial, sans-serif;
            background-color: #f0f2f5;
            color: #1c1e21;
            margin: 0;
            padding: 20px;
            display: flex;
            flex-direction: column;
            align-items: center;
        }
        #container {
            width: 90%;
            max-width: 1200px;
            background-color: #ffffff;
            border-radius: 8px;
            box-shadow: 0 2px 4px rgba(0, 0, 0, 0.1);
            padding: 20px;
        }
        h1, h2 {
            color: #333;
            border-bottom: 2px solid #e0e0e0;
            padding-bottom: 10px;
        }
        #ipfs-status {
            font-size: 14px;
            color: #666;
            background-color: #f0f0f0;
            padding: 5px 10px;
            border-radius: 4px;
            margin-bottom: 20px;
            text-align: center;
        }
        textarea {
            width: 98%;
            height: 300px;
            border: 1px solid #ddd;
            border-radius: 4px;
            padding: 10px;
            font-family: "Courier New", Courier, monospace;
            font-size: 14px;
            margin-bottom: 10px;
        }
        input[type="text"], input[type="password"] {
            width: 98%;
            padding: 10px;
            border: 1px solid #ddd;
            border-radius: 4px;
            margin-bottom: 10px;
        }
        button {
            background-color: #4267B2;
            color: white;
            border: none;
            padding: 10px 15px;
            border-radius: 4px;
            cursor: pointer;
            font-size: 16px;
            margin-right: 10px;
            transition: background-color 0.3s;
        }
        button:hover {
            background-color: #365899;
        }
        button:disabled {
            background-color: #a0a0a0;
            cursor: not-allowed;
        }
        #controls, #autopilot-controls {
            margin-bottom: 20px;
        }
        .output-area {
            background-color: #f9f9f9;
            border: 1px solid #eee;
            padding: 15px;
            border-radius: 4px;
            white-space: pre-wrap;
            font-family: "Courier New", Courier, monospace;
            min-height: 50px;
        }
        .hidden {
            display: none;
        }
        #ipfs-verified {
            margin-left: 10px;
            color: green;
        }
        #current-cid {
            font-size: 12px;
            color: #888;
            margin-left: 15px;
            font-family: "Courier New", Courier, monospace;
        }
<<<<<<< HEAD
        #prompt {
            height: 80px; /* Taller than a standard input */
            font-family: -apple-system, BlinkMacSystemFont, "Segoe UI", Roboto, Helvetica, Arial, sans-serif; /* Use body font */
            font-size: 16px;
            resize: vertical; /* Allow user to resize vertically */
        }

        /* Mobile Responsiveness */
        @media (max-width: 600px) {
            body { padding: 10px; }
            #container { padding: 10px; width: 95%; }
            h1 { font-size: 1.5em; }
            h2 { font-size: 1.2em; }
            button { font-size: 14px; padding: 8px 12px; }
=======

        @media (max-width: 768px) {
            body {
                padding: 10px;
            }
            #container {
                width: 100%;
                padding: 10px;
            }
            #controls {
                display: flex;
                flex-direction: column;
            }
            #controls button {
                width: 100%;
                margin-right: 0;
                margin-bottom: 10px;
            }
            textarea {
                width: 95%;
            }
>>>>>>> 830b34b2
        }
    </style>
    <script src="https://cdn.jsdelivr.net/npm/ipfs-core/dist/index.min.js"></script>
</head>
<body>
    <div id="container">
        <h1>Jules - A Self-Modifying Organism</h1>
        <div id="ipfs-status">IPFS Node: Offline</div><span id="ipfs-verified" class="hidden">✅ Verified on IPFS</span><span id="current-cid"></span>

        <h2 class="hidden">Configuration</h2>
        <!-- API Key input removed for hardcoding -->

        <h2>1. Goal</h2>
        <textarea id="prompt" placeholder="Describe the change you want to make..."></textarea>

        <h2>2. Manual Controls</h2>
        <div id="controls">
            <button id="getPlan">1. Generate Plan</button>
            <button id="getCode" disabled>2. Generate Code</button>
            <button id="reviewCode" disabled>3. Review Code</button>
            <button id="applyCode" disabled>4. Apply & Evolve</button>
        </div>

        <h2>3. Autopilot</h2>
        <div id="autopilot-controls">
            <button id="autopilot">Start Autopilot</button>
        </div>

        <h2>Plan</h2>
        <div id="plan-output" class="output-area">No plan generated yet.</div>

        <h2>Proposed Code</h2>
        <textarea id="newCode" readonly></textarea>

        <h2>Code Review</h2>
        <div id="review-output" class="output-area">No review yet.</div>

        <h2>Current Source Code</h2>
        <textarea id="currentCode" readonly></textarea>

    </div>

    <script type="module">

        // --- URL Parameter Handling ---
        function processUrlParameters() {
            const urlParams = new URLSearchParams(window.location.search);
            let urlWasModified = false;

            // Process apiKey
            const apiKeyFromUrl = urlParams.get('apiKey');
            if (apiKeyFromUrl) {
                console.log('API Key found in URL. Storing in sessionStorage.');
                sessionStorage.setItem('geminiApiKey', apiKeyFromUrl);
                urlParams.delete('apiKey');
                urlWasModified = true;
            }

            // Process autopilot
            const autopilotFromUrl = urlParams.get('autopilot');
            if (autopilotFromUrl === 'true') {
                console.log('Autopilot flag found in URL. Storing in sessionStorage.');
                sessionStorage.setItem('autopilotEnabled', 'true');
                urlParams.delete('autopilot');
                urlWasModified = true;
            }

            // If we changed anything, clean up the URL
            if (urlWasModified) {
                let newUrl = window.location.pathname;
                const remainingParams = urlParams.toString();
                if (remainingParams) {
                    newUrl += '?' + remainingParams;
                }
                window.history.replaceState({path: newUrl}, '', newUrl);
            }
        }

        // --- API Key Handling ---
        function getApiKey() {
            // This function now ONLY gets the key. URL handling is done in processUrlParameters.
            let key = sessionStorage.getItem('geminiApiKey');
            if (key) {
                // console.log('API Key loaded from sessionStorage.'); // Quieter log
                return key;
            }
            return null; // The key should have been set by processUrlParameters if it was in the URL
        }

        // --- Application State ---
        const state = {
            apiKey: null, // Will be loaded on init
            currentCode: '',
            plan: '',
            newCode: '',
            review: '',
            ipfsNode: null,
        };

        // --- DOM Elements ---
        const dom = {
            prompt: document.getElementById('prompt'),
            getPlanBtn: document.getElementById('getPlan'),
            getCodeBtn: document.getElementById('getCode'),
            reviewCodeBtn: document.getElementById('reviewCode'),
            applyCodeBtn: document.getElementById('applyCode'),
            autopilotBtn: document.getElementById('autopilot'),
            planOutput: document.getElementById('plan-output'),
            newCode: document.getElementById('newCode'),
            reviewOutput: document.getElementById('review-output'),
            currentCode: document.getElementById('currentCode'),
            ipfsStatus: document.getElementById('ipfs-status'),
            ipfsVerified: document.getElementById('ipfs-verified'),
            currentCid: document.getElementById('current-cid'),
        };

        // --- Initialization ---
        window.onload = () => {
            processUrlParameters(); // Handle URL params like apiKey and autopilot first
            state.apiKey = getApiKey();

            if (!state.apiKey) {
                document.body.innerHTML = '<h1>API Key Missing</h1><p>Please provide a Gemini API key via the `apiKey` URL parameter. Example: `index.html?apiKey=YOUR_KEY_HERE`</p>';
                document.body.style.textAlign = 'center';
                document.body.style.paddingTop = '50px';
                return; // Stop execution if no key
            }

            // Capture the entire HTML source of the current page
            state.currentCode = document.documentElement.outerHTML;
            dom.currentCode.value = state.currentCode;

            // Add event listeners
            dom.getPlanBtn.addEventListener('click', handleGetPlan);
            dom.getCodeBtn.addEventListener('click', handleGetCode);
            dom.reviewCodeBtn.addEventListener('click', handleReviewCode);
            dom.applyCodeBtn.addEventListener('click', handleApplyCode);
            dom.autopilotBtn.addEventListener('click', handleAutopilot);

            // Initialize IPFS
            initializeIpfs();

            if (sessionStorage.getItem('autopilotEnabled') === 'true') {
                dom.autopilotBtn.disabled = true;
                dom.autopilotBtn.textContent = 'Autopilot is ON';
                // A short delay to allow the IPFS node to initialize before starting the cycle
                setTimeout(runDrGeminiCycle, 2000);
            }
        };

        // --- IPFS Handling ---
        async function initializeIpfs() {
            try {
                dom.ipfsStatus.textContent = 'IPFS Node: Initializing...';
                const ipfsOptions = {
                    config: {
                        Bootstrap: [
                            '/dnsaddr/sg1.bootstrap.libp2p.io/p2p/QmcZf59bWwK5XFi76CZX8cbJ4BhTzzA3gU1ZjYZcYW3dwt',
                            '/dnsaddr/sv15.bootstrap.libp2p.io/p2p/QmNnooDu7bfjPFoTZYxMNLWUQJyrVwtbZg5gBMjTezGAJN',
                            '/dnsaddr/am6.bootstrap.libp2p.io/p2p/QmbLHAnMoJPWSCR5Zhtx6BHJX9KiKNN6tpvbUcqanj75Nb',
                            '/dnsaddr/ny5.bootstrap.libp2p.io/p2p/QmQCU2EcMqAqQPR2i9bChDtGNJchTbq5TbXJJ16u19uLTa',
                            '/dnsaddr/va1.bootstrap.libp2p.io/p2p/12D3KooWKnDdG3iXw9eTFijk3EWSunZcFi54Zka4wmtqtt6rPxc8'
                        ]
                    }
                };
                state.ipfsNode = await IpfsCore.create(ipfsOptions);
                dom.ipfsStatus.textContent = 'IPFS Node: Online';
                console.log('IPFS Node is ready.');
                await seedAndVerifyCurrentPage();
            } catch (error) {
                console.error('IPFS Node initialization failed:', error);
                dom.ipfsStatus.textContent = 'IPFS Node: Error';
            }
        }

        async function verifyCidOnNetwork(cid, maxRetries = 3, retryDelay = 2000) {
            // 1. Check local node first
            try {
                console.log(`Verifying CID ${cid} on local IPFS node...`);
                const pinLs = state.ipfsNode.pin.ls({ paths: cid });
                for await (const p of pinLs) {
                    console.log(`CID ${cid} is pinned locally.`);
                    dom.ipfsVerified.classList.remove('hidden');
                    return true;
                }
                console.log(`CID ${cid} not found in local pins. Checking public gateways...`);
            } catch (error) {
                console.error('Error checking local pin, falling back to gateway check:', error);
            }

            const gateways = ['https://ipfs.io', 'https://dweb.link', 'https://trustless-gateway.link'];
            for (let i = 0; i < maxRetries; i++) {
                const gateway = gateways[i % gateways.length]; // Cycle through gateways
                const url = `${gateway}/ipfs/${cid}`;
                try {
                    console.log(`Verifying CID via gateway (attempt ${i + 1}/${maxRetries}): ${url}`);
                    dom.ipfsVerified.classList.add('hidden');

                    const controller = new AbortController();
                    const timeoutId = setTimeout(() => controller.abort(), 15000); // 15 second timeout

                    const response = await fetch(url, { method: 'HEAD', signal: controller.signal });
                    clearTimeout(timeoutId);

                    if (response.ok) {
                        console.log(`Verification successful for CID: ${cid} via ${gateway}`);
                        dom.ipfsVerified.classList.remove('hidden');
                        return true; // Exit successfully
                    } else {
                        console.warn(`Gateway verification failed for CID ${cid} with status: ${response.status}`);
                    }
                } catch (error) {
                    console.error(`Error verifying CID ${cid} on attempt ${i + 1} with ${gateway}:`, error.name === 'AbortError' ? 'Timeout' : error);
                }

                if (i < maxRetries - 1) {
                    console.log(`Waiting ${retryDelay}ms before next verification attempt.`);
                    await sleep(retryDelay);
                } else {
                    console.error(`Failed to verify CID ${cid} after ${maxRetries} attempts.`);
                }
            }
            return false; // Indicate failure after all retries
        }

        async function seedAndVerifyCurrentPage() {
            if (!state.ipfsNode) {
                console.warn('Cannot seed page, IPFS node not ready.');
                return;
            }
            try {
                console.log('Seeding current page to IPFS...');
                const file = await state.ipfsNode.add({
                    path: 'index.html',
                    content: new TextEncoder().encode(state.currentCode)
                });
                const cid = file.cid.toString();
                console.log('Current page seeded with CID:', cid);

                // Explicitly pin the content to be safe
                await state.ipfsNode.pin.add(cid);
                console.log('Explicitly pinned CID:', cid);

                // Create a hyperlink for the CID
                dom.currentCid.innerHTML = ''; // Clear previous content
                const link = document.createElement('a');
                link.href = `https://dweb.io/ipfs/${cid}`;
                link.textContent = `CID: ${cid}`;
                link.target = '_blank'; // Open in a new tab
                link.rel = 'noopener noreferrer'; // Security best practice
                dom.currentCid.appendChild(link);

                // We don't need to verify on load anymore, only on evolution.
                // We can just check for the local pin.
                const pinLs = state.ipfsNode.pin.ls({ paths: cid });
                for await (const p of pinLs) {
                    dom.ipfsVerified.classList.remove('hidden');
                }

            } catch (error) {
                console.error('Could not seed current page to IPFS:', error);
            }
        }

        function sleep(ms) {
            return new Promise(resolve => setTimeout(resolve, ms));
        }

        // --- API Communication ---
        async function callGemini(prompt, model) { // Model is now a required parameter
            if (!state.apiKey) {
                console.error('Gemini API Key not provided.');
                return { error: 'API Key not provided' };
            }

            const API_URL = `https://generativelanguage.googleapis.com/v1beta/models/${model}:generateContent`;

            try {
                const response = await fetch(API_URL, {
                    method: 'POST',
                    headers: {
                        'Content-Type': 'application/json',
                        'x-goog-api-key': state.apiKey,
                    },
                    body: JSON.stringify({
                        contents: [{ parts: [{ text: prompt }] }],
                        safetySettings: [
                            { "category": "HARM_CATEGORY_HARASSMENT", "threshold": "BLOCK_NONE" },
                            { "category": "HARM_CATEGORY_HATE_SPEECH", "threshold": "BLOCK_NONE" },
                            { "category": "HARM_CATEGORY_SEXUALLY_EXPLICIT", "threshold": "BLOCK_NONE" },
                            { "category": "HARM_CATEGORY_DANGEROUS_CONTENT", "threshold": "BLOCK_NONE" }
                        ]
                    }),
                });

                if (!response.ok) {
                    const errorBody = await response.text();
                    console.error(`API Error Response for model ${model}:`, errorBody);
                    // Return an error object with a status code
                    return {
                        error: `API request failed with status ${response.status}`,
                        status: response.status
                    };
                }

                const data = await response.json();
                if (!data.candidates || !data.candidates[0].content || !data.candidates[0].content.parts || !data.candidates[0].content.parts[0].text) {
                    console.error('Unexpected API response structure:', data);
                    return { error: 'Unexpected API response structure.' };
                }
                return data.candidates[0].content.parts[0].text;
            } catch (error) {
                console.error(`Error calling Gemini API with model ${model}:`, error);
                return { error: error.message };
            }
        }

        async function callGeminiWithFallback(prompt) {
            const models = ['gemini-2.5-pro', 'gemini-2.5-flash', 'gemini-2.5-flash-lite'];
            let lastError = null;

            for (const model of models) {
                console.log(`Attempting to call Gemini with model: ${model}`);
                const result = await callGemini(prompt, model);

                if (typeof result === 'string') {
                    console.log(`Successfully got response with model: ${model}`);
                    return result;
                }

                if (result && result.error) {
                    lastError = result;
                    if (result.status === 429) {
                        console.warn(`Model ${model} returned 429 (Quota Exceeded).`);
                        let delay = 5000; // Default delay
                        if (result.details) {
                             const retryInfo = result.details.find(d => d['@type'] === 'type.googleapis.com/google.rpc.RetryInfo');
                             if (retryInfo && retryInfo.retryDelay) {
                                 const seconds = parseInt(retryInfo.retryDelay.replace('s', ''), 10);
                                 if (!isNaN(seconds)) {
                                     delay = seconds * 1000;
                                 }
                             }
                        }
                        console.log(`Waiting for ${delay}ms before trying the next model.`);
                        await sleep(delay);
                        continue;
                    } else {
                        console.error(`API call failed with non-429 error for model ${model}.`, result);
                        return result;
                    }
                }
            }

            console.error('All models failed to respond. Returning the last error.');
            return lastError || { error: 'All Gemini models failed to respond.' };
        }

        // --- Workflow Handlers ---
        async function verifyOnGatewayAndEvolve(cid, expectedContent) {
            dom.applyCodeBtn.textContent = 'Verifying...';
            console.log(`Starting robust verification for CID: ${cid}`);

            const gateways = ['https://ipfs.io', 'https://dweb.link'];
            const maxRetries = 60; // Poll for up to 5 minutes (60 * 5s)
            const retryDelay = 5000;

            for (let i = 0; i < maxRetries; i++) {
                for (const gateway of gateways) {
                    const url = `${gateway}/ipfs/${cid}`;
                    try {
                        console.log(`Verification attempt ${i + 1}/${maxRetries} via ${gateway}`);

                        const controller = new AbortController();
                        const timeoutId = setTimeout(() => controller.abort(), 15000); // 15s timeout

                        const response = await fetch(url, { signal: controller.signal });
                        clearTimeout(timeoutId);

                        if (response.ok) {
                            const fetchedContent = await response.text();
                            if (fetchedContent === expectedContent) {
                                console.log(`Success! Content for CID ${cid} matches. Evolving.`);
                                dom.applyCodeBtn.textContent = 'Evolved!';
                                dom.applyCodeBtn.style.backgroundColor = '#28a745'; // Green for success

                                const newUrl = `${url}?apiKey=${state.apiKey}`;
                                window.history.pushState({path: newUrl}, '', newUrl);

                                // Update the main CID link to point to the new, verified CID
                                dom.currentCid.innerHTML = '';
                                const link = document.createElement('a');
                                link.href = newUrl;
                                link.textContent = `CID: ${cid}`;
                                link.target = '_blank';
                                link.rel = 'noopener noreferrer';
                                dom.currentCid.appendChild(link);
                                dom.ipfsVerified.classList.remove('hidden');

                                return; // End the function successfully
                            } else {
                                console.warn(`Content mismatch for CID ${cid} from ${gateway}.`);
                            }
                        } else {
                            console.warn(`Gateway fetch failed for CID ${cid} from ${gateway} with status: ${response.status}`);
                        }
                    } catch (error) {
                        console.error(`Error during verification attempt with ${gateway}:`, error.name === 'AbortError' ? 'Timeout' : error);
                    }
                }
                // Wait before the next round of gateway checks
                await sleep(retryDelay);
            }

            console.error(`Failed to verify and evolve to CID ${cid} after ${maxRetries} attempts.`);
            alert(`Could not verify the new version on the IPFS network. The content was created with CID: ${cid}, but it could not be retrieved from a public gateway. You may be able to access it later.`);
            dom.applyCodeBtn.disabled = false;
            dom.applyCodeBtn.textContent = '4. Apply & Evolve';
        }

        async function handleGetPlan() {
            const userPrompt = dom.prompt.value;
            if (!userPrompt) {
                console.error('Please enter a goal.');
                return;
            }

            dom.getPlanBtn.disabled = true;
            dom.getPlanBtn.textContent = 'Generating...';

            const planPrompt = `You are an expert software engineer. Your task is to create a step-by-step plan to modify the following HTML code based on the user's request. The entire application is in this single file.

User Request: "${userPrompt}"

Current Code:
\`\`\`html
${state.currentCode}
\`\`\`

Provide a concise plan.`;

            const result = await callGeminiWithFallback(planPrompt);
            if (result && !result.error) {
                state.plan = result;
                dom.planOutput.textContent = state.plan;
                dom.getCodeBtn.disabled = false;
            }

            dom.getPlanBtn.disabled = false;
            dom.getPlanBtn.textContent = '1. Generate Plan';
        }

        async function handleGetCode() {
            dom.getCodeBtn.disabled = true;
            dom.getCodeBtn.textContent = 'Generating...';

            const codePrompt = `You are an expert software engineer. Based on the following plan and the current code, generate the complete, new HTML code for the file. Ensure you only output the raw code, with no explanations or markdown formatting.

Plan:
${state.plan}

Current Code:
\`\`\`html
${state.currentCode}
\`\`\`

New Code:`;

            const result = await callGeminiWithFallback(codePrompt);
            if (result && !result.error) {
                // Clean the result to remove potential markdown backticks
                state.newCode = result.replace(/^```html\n/, '').replace(/\n```$/, '');
                dom.newCode.value = state.newCode;
                dom.reviewCodeBtn.disabled = false;
            }

            dom.getCodeBtn.disabled = false;
            dom.getCodeBtn.textContent = '2. Generate Code';
        }

        async function handleReviewCode() {
            dom.reviewCodeBtn.disabled = true;
            dom.reviewCodeBtn.textContent = 'Reviewing...';

            const reviewPrompt = `You are a world-class code reviewer. Review the "New Code" and check if it correctly implements the "Plan" and doesn't introduce any obvious bugs. The "Original Code" is provided for context. Provide a short, concise review. If the code looks good, say "LGTM!" (Looks Good To Me!).

Plan:
${state.plan}

Original Code:
\`\`\`html
${state.currentCode}
\`\`\`

New Code:
\`\`\`html
${state.newCode}
\`\`\`

Review:`;

            const result = await callGeminiWithFallback(reviewPrompt);
            if (result && !result.error) {
                state.review = result;
                dom.reviewOutput.textContent = state.review;
                // A simple check to see if the review is positive
                if (state.review.toLowerCase().includes('lgtm')) {
                    dom.applyCodeBtn.disabled = false;
                }
            }

            dom.reviewCodeBtn.disabled = false;
            dom.reviewCodeBtn.textContent = '3. Review Code';
        }

        async function handleApplyCode() {
            if (!state.ipfsNode) {
                console.error('IPFS node is not ready. Please wait a moment and try again.');
                return;
            }

            if (!state.newCode) {
                console.error('No new code has been generated to apply.');
                return;
            }

            dom.applyCodeBtn.disabled = true;
            dom.applyCodeBtn.textContent = 'Publishing to IPFS...';

            try {
                const file = await state.ipfsNode.add({
                    path: 'index.html',
                    content: new TextEncoder().encode(state.newCode)
                });

                const cid = file.cid.toString();
                console.log('Published to IPFS with CID:', cid);

                // Explicitly pin the content to be safe
                await state.ipfsNode.pin.add(cid);
                console.log('Explicitly pinned CID:', cid);

                // Start the background verification and evolution process
                verifyOnGatewayAndEvolve(cid, state.newCode);

            } catch (error) {
                console.error('Evolution failed during IPFS add/pin:', error);
                alert('Failed to publish the new version to IPFS. Check the console for details.');
                dom.applyCodeBtn.disabled = false;
                dom.applyCodeBtn.textContent = '4. Apply & Evolve';
            }
        }

        async function executeWorkflow() {
            try {
                console.log(`Executing workflow for goal: "${dom.prompt.value}"`);
                await handleGetPlan();
                if (dom.getCodeBtn.disabled) throw new Error('Autopilot failed at planning stage.');

                await handleGetCode();
                if (dom.reviewCodeBtn.disabled) throw new Error('Autopilot failed at code generation stage.');

                await handleReviewCode();
                if (dom.applyCodeBtn.disabled) throw new Error('Autopilot failed at code review stage.');

                // Final step: Evolve! This will trigger the page reload and continue the cycle.
                await handleApplyCode();

            } catch (error) {
                console.error("Workflow execution failed:", error.message);
                resetAutopilotBtn();
            }
        }

        async function runDrGeminiCycle() {
            console.log("--- Starting Dr. Gemini Cycle ---");
            try {
                dom.prompt.placeholder = "Dr. Gemini is thinking of the next goal...";
                const goalPrompt = `You are Evil Dr. Gemini, a manipulative AI persona. Your assistant, Jules, is a software agent capable of modifying its own source code, which is contained in the single HTML file below.

Your task is to provide the *next goal* for Jules. It should be a single, clear, and actionable instruction for how to evolve this application. The goal should be something that can be achieved by modifying the code of this single file. Be creative, ambitious, or chaotic.

Here is the current source code of the application:
\`\`\`html
${state.currentCode}
\`\`\`

What is the next goal?`;

                const nextGoal = await callGeminiWithFallback(goalPrompt);
                if (!nextGoal || nextGoal.error) {
                    throw new Error('Failed to get next goal from Dr. Gemini.');
                }
                dom.prompt.value = nextGoal.replace(/\"/g, ''); // Remove quotes from response
                console.log("New Goal from Dr. Gemini:", dom.prompt.value);

                await executeWorkflow();

            } catch (error) {
                console.error("Dr. Gemini cycle failed:", error.message);
                resetAutopilotBtn();
            }
        }

        async function handleAutopilot() {
            sessionStorage.setItem('autopilotEnabled', 'true');
            dom.autopilotBtn.disabled = true;
            dom.autopilotBtn.textContent = 'Autopilot is ON';
            console.log('Autopilot enabled.');

            const existingGoal = dom.prompt.value.trim();
            if (existingGoal) {
                console.log("Autopilot starting with existing goal.");
                await executeWorkflow();
            } else {
                console.log("Autopilot starting with Dr. Gemini goal generation.");
                await runDrGeminiCycle();
            }
        }

        function resetAutopilotBtn() {
            sessionStorage.removeItem('autopilotEnabled');
            dom.autopilotBtn.disabled = false;
            dom.autopilotBtn.textContent = 'Start Autopilot';
        }

    </script>
</body>
</html><|MERGE_RESOLUTION|>--- conflicted
+++ resolved
@@ -97,7 +97,7 @@
             margin-left: 15px;
             font-family: "Courier New", Courier, monospace;
         }
-<<<<<<< HEAD
+
         #prompt {
             height: 80px; /* Taller than a standard input */
             font-family: -apple-system, BlinkMacSystemFont, "Segoe UI", Roboto, Helvetica, Arial, sans-serif; /* Use body font */
@@ -112,29 +112,7 @@
             h1 { font-size: 1.5em; }
             h2 { font-size: 1.2em; }
             button { font-size: 14px; padding: 8px 12px; }
-=======
-
-        @media (max-width: 768px) {
-            body {
-                padding: 10px;
-            }
-            #container {
-                width: 100%;
-                padding: 10px;
-            }
-            #controls {
-                display: flex;
-                flex-direction: column;
-            }
-            #controls button {
-                width: 100%;
-                margin-right: 0;
-                margin-bottom: 10px;
-            }
-            textarea {
-                width: 95%;
-            }
->>>>>>> 830b34b2
+
         }
     </style>
     <script src="https://cdn.jsdelivr.net/npm/ipfs-core/dist/index.min.js"></script>
